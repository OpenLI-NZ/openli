--- conflicted
+++ resolved
@@ -6,11 +6,6 @@
 		byteswap.c byteswap.h intercept.h intercept.c configparser.c \
                 configparser.h util.c util.h agency.h logger.c logger.h \
 		netcomms.h netcomms.c coreserver.h coreserver.c \
-<<<<<<< HEAD
-                collector/jenkinshash.c openli_tls.c openli_tls.h \
-                provisioner/provisioner_client.c \
-                provisioner/provisioner_client.h 
-=======
                 collector/jenkinshash.c provisioner/updateserver.c \
                 openli_tls.c openli_tls.h agency.c agency.h \
                 provisioner/provisioner_client.c \
@@ -18,7 +13,6 @@
                 provisioner/configwriter.c provisioner/clientupdates.c \
                 provisioner/updateserver.h \
                 provisioner/updateserver_jsonparsing.c
->>>>>>> 5b8fa287
 
 openliprovisioner_LDFLAGS = -lpthread @PROVISIONER_LIBS@
 openliprovisioner_LDADD = @ADD_LIBS@
