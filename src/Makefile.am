bin_PROGRAMS=

if BUILD_PROVISIONER
bin_PROGRAMS += openliprovisioner
openliprovisioner_SOURCES=provisioner/provisioner.c provisioner/provisioner.h \
		byteswap.c byteswap.h intercept.h intercept.c configparser.c \
                configparser.h util.c util.h agency.h logger.c logger.h \
		netcomms.h netcomms.c coreserver.h coreserver.c \
<<<<<<< HEAD
                collector/jenkinshash.c provisioner/updateserver.c
=======
                collector/jenkinshash.c openli_tls.c openli_tls.h \
                provisioner/provisioner_client.c \
                provisioner/provisioner_client.h 
>>>>>>> 632f0b38

openliprovisioner_LDFLAGS = -lpthread @PROVISIONER_LIBS@
openliprovisioner_LDADD = @ADD_LIBS@
openliprovisioner_CFLAGS=-I$(abs_top_srcdir)/extlib/libpatricia/
endif

if BUILD_COLLECTOR
PLUGIN_SRCS=collector/accessplugins/radius.c
bin_PROGRAMS +=openlicollector
openlicollector_SOURCES=collector/collector.c configparser.c configparser.h \
                collector/collector.h logger.c logger.h \
                collector/collector_base.h \
		collector/collector_sync.c collector/collector_sync.h \
		etsili_core.h export_buffer.h export_buffer.c \
                util.c util.h intercept.c intercept.h \
                netcomms.c netcomms.h byteswap.c byteswap.h etsili_core.c \
                collector/sipparsing.c collector/sipparsing.h \
                collector/jenkinshash.c collector/ipmmcc.c collector/ipmmcc.h \
		collector/ipmmiri.c collector/ipmmiri.h \
                collector/internetaccess.c collector/internetaccess.h \
		collector/ipcc.c collector/ipcc.h \
                coreserver.h coreserver.c collector/collector_push_messaging.c \
                collector/collector_push_messaging.h \
		collector/alushim_parser.c collector/alushim_parser.h \
                collector/ipiri.c collector/ipiri.h \
		collector/collector_sync_voip.c \
		collector/collector_sync_voip.h collector/export_shared.h \
                collector/reassembler.h collector/reassembler.c \
                collector/collector_publish.c collector/collector_publish.h \
                collector/encoder_worker.c collector/encoder_worker.h \
                collector/collector_seqtracker.c \
                collector/collector_forwarder.c collector/jmirror_parser.c \
                collector/jmirror_parser.h openli_tls.c openli_tls.h \
                $(PLUGIN_SRCS)

openlicollector_LDADD = @ADD_LIBS@ -L$(abs_top_srcdir)/extlib/libpatricia/.libs 
openlicollector_LDFLAGS=-lpthread -lpatricia @COLLECTOR_LIBS@
openlicollector_CFLAGS=-I$(abs_top_srcdir)/extlib/libpatricia/ -Icollector/ -I$(builddir)

endif

if BUILD_MEDIATOR
bin_PROGRAMS += openlimediator
openlimediator_SOURCES=mediator/mediator.c mediator/mediator.h \
		byteswap.c byteswap.h \
                configparser.c configparser.h util.c util.h \
                agency.h logger.c logger.h netcomms.c \
                netcomms.h export_buffer.c \
                export_buffer.h etsili_core.h etsili_core.c \
                collector/jenkinshash.c openli_tls.c openli_tls.h \
                coreserver.c coreserver.h
openlimediator_LDADD = @ADD_LIBS@
openlimediator_LDFLAGS=-lpthread @MEDIATOR_LIBS@
openlimediator_CFLAGS=-I$(abs_top_srcdir)/extlib/libpatricia/
endif
<|MERGE_RESOLUTION|>--- conflicted
+++ resolved
@@ -6,13 +6,10 @@
 		byteswap.c byteswap.h intercept.h intercept.c configparser.c \
                 configparser.h util.c util.h agency.h logger.c logger.h \
 		netcomms.h netcomms.c coreserver.h coreserver.c \
-<<<<<<< HEAD
-                collector/jenkinshash.c provisioner/updateserver.c
-=======
-                collector/jenkinshash.c openli_tls.c openli_tls.h \
+                collector/jenkinshash.c provisioner/updateserver.c \
+                openli_tls.c openli_tls.h \
                 provisioner/provisioner_client.c \
-                provisioner/provisioner_client.h 
->>>>>>> 632f0b38
+                provisioner/provisioner_client.h
 
 openliprovisioner_LDFLAGS = -lpthread @PROVISIONER_LIBS@
 openliprovisioner_LDADD = @ADD_LIBS@
