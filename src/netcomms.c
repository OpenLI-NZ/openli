/*
 *
 * Copyright (c) 2024 SearchLight Ltd, New Zealand.
 * All rights reserved.
 *
 * This file is part of OpenLI.
 *
 * This code has been developed by the University of Waikato WAND
 * research group. For further information please see http://www.wand.net.nz/
 *
 * OpenLI is free software; you can redistribute it and/or modify
 * it under the terms of the GNU General Public License as published by
 * the Free Software Foundation; either version 3 of the License, or
 * (at your option) any later version.
 *
 * OpenLI is distributed in the hope that it will be useful,
 * but WITHOUT ANY WARRANTY; without even the implied warranty of
 * MERCHANTABILITY or FITNESS FOR A PARTICULAR PURPOSE.  See the
 * GNU General Public License for more details.
 *
 * You should have received a copy of the GNU General Public License
 * along with this program.  If not, see <http://www.gnu.org/licenses/>.
 *
 *
 */

#include <sys/types.h>
#include <sys/socket.h>
#include <errno.h>
#include <string.h>
#include <stdlib.h>
#include <assert.h>
#include <amqp.h>
#include <amqp_tcp_socket.h>

#include "netcomms.h"
#include "logger.h"
#include "byteswap.h"

#define DEBUG_DUMP 0

static inline void dump_buffer_contents(uint8_t *buf, uint16_t len) {

#if DEBUG_DUMP
    uint16_t i = 0;

    for (i = 0; i < len; i++) {
        printf("%02x ", buf[i]);
        if (i % 16 == 15) {
            printf("\n");
        }
    }
#else
    (void)buf;
    (void)len;
#endif

}

net_buffer_t *create_net_buffer(net_buffer_type_t buftype, int fd, SSL *ssl) {

    net_buffer_t *nb = (net_buffer_t *)malloc(sizeof(net_buffer_t));
    nb->buf = (char *)malloc(NETBUF_ALLOC_SIZE);
    nb->appendptr = nb->buf;
    nb->actptr = nb->buf;
    nb->alloced = NETBUF_ALLOC_SIZE;
    nb->fd = fd;
    nb->buftype = buftype;
    nb->ssl = ssl;
    nb->unacked = 0;
    nb->last_tag = 0;
    nb->rmq_channel = 0;
    return nb;
}

void destroy_net_buffer(net_buffer_t *nb, amqp_connection_state_t amqp_state) {
    if (nb == NULL) {
        return;
    }
    if (nb->unacked > 0 && amqp_state != NULL) {
        if (amqp_basic_ack (amqp_state,
                nb->rmq_channel,
                nb->last_tag,
                1) != 0 ) {
            logger(LOG_INFO, "OpenLI: RMQ error in basic acknowledgement");
        }
    }

    free(nb->buf);
    free(nb);
}

inline int fd_set_nonblock(int fd){
    int flags = fcntl(fd, F_GETFL, 0);
    flags |= O_NONBLOCK;
    return fcntl(fd, F_SETFL, flags);
}

inline int fd_set_block(int fd){
    int flags = fcntl(fd, F_GETFL, 0);
    flags &= ~O_NONBLOCK;
    return fcntl(fd, F_SETFL, flags);
}

static inline int extend_net_buffer(net_buffer_t *nb, unsigned int musthave) {

    int frontfree = NETBUF_FRONT_FREE(nb);
    int contsize = NETBUF_CONTENT_SIZE(nb);
    char *tmp = NULL;

    if (frontfree >= 0.75 * nb->alloced) {
        memmove(nb->buf, nb->buf + frontfree, contsize);
        nb->actptr = nb->buf;
        nb->appendptr = nb->actptr + contsize;

        if (NETBUF_SPACE_REM(nb) >= musthave) {
            return 0;
        }
        frontfree = 0;
    }

    tmp = (char *)realloc(nb->buf, nb->alloced + NETBUF_ALLOC_SIZE);
    if (tmp == NULL) {
        /* OOM */
        return -1;
    }

    nb->buf = tmp;
    nb->alloced += NETBUF_ALLOC_SIZE;
    nb->actptr = nb->buf + frontfree;
    nb->appendptr = nb->actptr + contsize;

    return 0;

}

static int push_generic_onto_net_buffer(net_buffer_t *nb,
        uint8_t *data, uint16_t len) {

    if (len == 0) {
        return len;
    }

    while (NETBUF_SPACE_REM(nb) < len) {
        if (extend_net_buffer(nb, len) == -1) {
            return -1;
        }
    }

    memcpy(nb->appendptr, data, len);
    nb->appendptr += len;
    return len;
}

static inline void populate_header(ii_header_t *hdr,
        openli_proto_msgtype_t msgtype, uint16_t len, uint64_t intid) {

    hdr->magic = htonl(OPENLI_PROTO_MAGIC);
    hdr->bodylen = htons(len);
    hdr->intercepttype = htons((uint16_t)msgtype);
    hdr->internalid = bswap_host_to_be64(intid);
}

/* Quick and dirty method for constructing a netcomm protocol header
 * that can be used to push netcomm messages via sockets that are not
 * wrapped in a net buffer structure (e.g. collector->mediator sessions
 * which use the collector export API rather than net buffer, but will
 * use net buffer on the mediator side for receiving and decoding).
 */
int construct_netcomm_protocol_header(ii_header_t *newhdr,
        uint32_t contentlen,
        uint16_t msgtype, uint64_t internalid, uint32_t *hdrlen) {

    if (contentlen > 65535) {
        logger(LOG_INFO,
                "Content of size %u cannot fit in a single netcomm PDU.",
                contentlen);
        return -1;
    }

    populate_header(newhdr, (openli_proto_msgtype_t)msgtype,
            (uint16_t)contentlen, internalid);
    *hdrlen = sizeof(ii_header_t);
    return 0;

}

static inline int push_tlv(net_buffer_t *nb, openli_proto_fieldtype_t type,
        uint8_t *value, uint16_t vallen) {

    unsigned char tmp[4096];
    unsigned char *ptr = tmp;
    uint16_t shorttype, swaplen;

    if (vallen > 4096 - 4) {
        logger(LOG_INFO,
                "OpenLI: internal protocol does not support value fields larger than %u bytes.",
                4096 - 4);
        logger(LOG_INFO, "Supplied field was %u bytes.", vallen);
        return -1;
    }

    shorttype = htons((uint16_t)type);
    swaplen = htons(vallen);

    memcpy(ptr, &shorttype, sizeof(uint16_t));
    ptr += 2;
    memcpy(ptr, &swaplen, sizeof(uint16_t));
    ptr += 2;
    memcpy(ptr, value, vallen);

    return push_generic_onto_net_buffer(nb, tmp, vallen + 4);
}

int push_auth_onto_net_buffer(net_buffer_t *nb, openli_proto_msgtype_t msgtype)
{

    ii_header_t hdr;

    if (msgtype == OPENLI_PROTO_COLLECTOR_AUTH) {
        populate_header(&hdr, msgtype, 0, OPENLI_COLLECTOR_MAGIC);
    } else if (msgtype == OPENLI_PROTO_MEDIATOR_AUTH) {
        populate_header(&hdr, msgtype, 0, OPENLI_MEDIATOR_MAGIC);
    } else {
        logger(LOG_INFO, "OpenLI: invalid auth message type: %d.", msgtype);
        return -1;
    }

    return push_generic_onto_net_buffer(nb, (uint8_t *)(&hdr),
            sizeof(ii_header_t));
}

int push_disconnect_mediators_onto_net_buffer(net_buffer_t *nb) {
    ii_header_t hdr;

    /* TODO maybe add some extra security to this? */
    populate_header(&hdr, OPENLI_PROTO_DISCONNECT_MEDIATORS, 0, 0);
    return push_generic_onto_net_buffer(nb, (uint8_t *)(&hdr),
            sizeof(ii_header_t));
}


#define LIIDMAP_BODY_LEN(agency, liid) \
    (strlen(agency) + strlen(liid) + (2 * 4))

int push_liid_mapping_onto_net_buffer(net_buffer_t *nb, char *agency,
        char *liid) {

    ii_header_t hdr;
    uint16_t totallen;

    totallen = LIIDMAP_BODY_LEN(agency, liid);
    populate_header(&hdr, OPENLI_PROTO_MEDIATE_INTERCEPT, totallen, 0);

    if (push_generic_onto_net_buffer(nb, (uint8_t *)(&hdr),
            sizeof(ii_header_t)) == -1) {
        return -1;
    }

    if (push_tlv(nb, OPENLI_PROTO_FIELD_LEAID, (uint8_t *)(agency),
                strlen(agency)) == -1) {
        return -1;
    }

    if (push_tlv(nb, OPENLI_PROTO_FIELD_LIID, (uint8_t *)(liid),
                strlen(liid)) == -1) {
        return -1;
    }
    return (int)totallen;
}

int push_cease_mediation_onto_net_buffer(net_buffer_t *nb, char *liid,
        int liid_len) {
    ii_header_t hdr;
    uint16_t totallen;

    totallen = liid_len + 4;
    populate_header(&hdr, OPENLI_PROTO_CEASE_MEDIATION, totallen, 0);

    if (push_generic_onto_net_buffer(nb, (uint8_t *)(&hdr),
            sizeof(ii_header_t)) == -1) {
        return -1;
    }

    if (push_tlv(nb, OPENLI_PROTO_FIELD_LIID, (uint8_t *)(liid),
                liid_len) == -1) {
        return -1;
    }
    return (int)totallen;
}

#define LEA_BODY_LEN(lea) \
    (strlen(lea->agencyid) + \
     (lea->agencycc ? strlen(lea->agencycc) + 4 : 0)  + \
     strlen(lea->hi2_ipstr) + strlen(lea->hi2_portstr) + \
	 strlen(lea->hi3_ipstr) + strlen(lea->hi3_portstr) + \
	 sizeof(uint32_t) + sizeof(uint32_t) + \
	 (7 * 4)) /* each field has 4 bytes for the key, length of field and terminating \0 */

#define LEA_WITHDRAW_BODY_LEN(lea) \
    (strlen(lea->agencyid) + (1 * 4))

int push_lea_onto_net_buffer(net_buffer_t *nb, liagency_t *lea) {
    ii_header_t hdr;
    uint16_t totallen;

    totallen = LEA_BODY_LEN(lea);
    populate_header(&hdr, OPENLI_PROTO_ANNOUNCE_LEA, totallen, 0);
    if (push_generic_onto_net_buffer(nb, (uint8_t *)(&hdr),
            sizeof(ii_header_t)) == -1) {
        return -1;
    }

    if (push_tlv(nb, OPENLI_PROTO_FIELD_LEAID, (uint8_t *)(lea->agencyid),
                strlen(lea->agencyid)) == -1) {
        return -1;
    }

    if (lea->agencycc) {
        if (push_tlv(nb, OPENLI_PROTO_FIELD_LEACC, (uint8_t *)(lea->agencycc),
                    strlen(lea->agencycc)) == -1) {
            return -1;
        }
    }

    if (push_tlv(nb, OPENLI_PROTO_FIELD_HI2IP, (uint8_t *)(lea->hi2_ipstr),
                strlen(lea->hi2_ipstr)) == -1) {
        return -1;
    }

    if (push_tlv(nb, OPENLI_PROTO_FIELD_HI2PORT, (uint8_t *)(lea->hi2_portstr),
                strlen(lea->hi2_portstr)) == -1) {
        return -1;
    }

    if (push_tlv(nb, OPENLI_PROTO_FIELD_HI3IP, (uint8_t *)(lea->hi3_ipstr),
                strlen(lea->hi3_ipstr)) == -1) {
        return -1;
    }

    if (push_tlv(nb, OPENLI_PROTO_FIELD_HI3PORT, (uint8_t *)(lea->hi3_portstr),
                strlen(lea->hi3_portstr)) == -1) {
        return -1;
    }

    if (push_tlv(nb, OPENLI_PROTO_FIELD_KAFREQ,
                (uint8_t *)(&lea->keepalivefreq),
                sizeof(uint32_t)) == -1) {
        return -1;
    }

    if (push_tlv(nb, OPENLI_PROTO_FIELD_KAWAIT,
                (uint8_t *)(&lea->keepalivewait),
                sizeof(uint32_t)) == -1) {
        return -1;
    }
    return (int)totallen;

}

int push_lea_withdrawal_onto_net_buffer(net_buffer_t *nb, liagency_t *lea) {
    ii_header_t hdr;
    uint16_t totallen;

    totallen = LEA_WITHDRAW_BODY_LEN(lea);
    populate_header(&hdr, OPENLI_PROTO_WITHDRAW_LEA, totallen, 0);
    if (push_generic_onto_net_buffer(nb, (uint8_t *)(&hdr),
            sizeof(ii_header_t)) == -1) {
        return -1;
    }

    if (push_tlv(nb, OPENLI_PROTO_FIELD_LEAID, (uint8_t *)(lea->agencyid),
                strlen(lea->agencyid)) == -1) {
        return -1;
    }
    return (int)totallen;
}

#define INTERCEPT_COMMON_LEN(common) \
        (common.liid_len + common.authcc_len + sizeof(common.tostart_time) + \
         sizeof(common.toend_time) + sizeof(common.tomediate) + \
         strlen(common.targetagency) + sizeof(common.destid) + \
         sizeof(common.encrypt) + common.delivcc_len + \
<<<<<<< HEAD
         (uuid_is_null(common.xid) ? 0 : 36 + 4) + \
         (common.encryptkey ? (strlen(common.encryptkey) + 4) : 0) + (9 * 4))
=======
         (36 * common.xid_count) + \
         (common.encryptkey ? (strlen(common.encryptkey) + 4) : 0) + \
         ((9 + common.xid_count) * 4))
>>>>>>> d3ef470f

#define VENDMIRROR_IPINTERCEPT_MODIFY_BODY_LEN(ipint) \
        (INTERCEPT_COMMON_LEN(ipint->common) + \
         ipint->username_len + sizeof(ipint->accesstype) + \
         sizeof(ipint->options) + sizeof(ipint->vendmirrorid) + \
         sizeof(ipint->mobileident) + (5 * 4))

#define IPINTERCEPT_MODIFY_BODY_LEN(ipint) \
         (INTERCEPT_COMMON_LEN(ipint->common) + \
         ipint->username_len + sizeof(ipint->accesstype) + \
         sizeof(ipint->options) + sizeof(ipint->mobileident) + (4 * 4))

static int _push_intercept_common_fields(net_buffer_t *nb,
        intercept_common_t *common) {
    size_t i;

    if (push_tlv(nb, OPENLI_PROTO_FIELD_LIID, (uint8_t *)common->liid,
                strlen(common->liid)) == -1) {
        return -1;
    }

    if (push_tlv(nb, OPENLI_PROTO_FIELD_AUTHCC, (uint8_t *)common->authcc,
            strlen(common->authcc)) == -1) {
        return -1;
    }

    if (push_tlv(nb, OPENLI_PROTO_FIELD_DELIVCC, (uint8_t *)common->delivcc,
            strlen(common->delivcc)) == -1) {
        return -1;
    }

    if (push_tlv(nb, OPENLI_PROTO_FIELD_LEAID, (uint8_t *)common->targetagency,
            strlen(common->targetagency)) == -1) {
        return -1;
    }

    if (push_tlv(nb, OPENLI_PROTO_FIELD_INTERCEPT_START_TIME,
            (uint8_t *)&(common->tostart_time),
            sizeof(common->tostart_time)) == -1) {
        return -1;
    }

    if (push_tlv(nb, OPENLI_PROTO_FIELD_INTERCEPT_END_TIME,
            (uint8_t *)&(common->toend_time),
            sizeof(common->toend_time)) == -1) {
        return -1;
    }

    if (push_tlv(nb, OPENLI_PROTO_FIELD_MEDIATORID,
            (uint8_t *)&(common->destid),
            sizeof(common->destid)) == -1) {
        return -1;
    }

    if (push_tlv(nb, OPENLI_PROTO_FIELD_TOMEDIATE,
            (uint8_t *)&(common->tomediate),
            sizeof(common->tomediate)) == -1) {
        return -1;
    }

    if (push_tlv(nb, OPENLI_PROTO_FIELD_PAYLOAD_ENCRYPTION,
            (uint8_t *)&(common->encrypt),
            sizeof(common->encrypt)) == -1) {
        return -1;
    }

    if (common->encryptkey) {
        if (push_tlv(nb, OPENLI_PROTO_FIELD_ENCRYPTION_KEY,
                (uint8_t *)(common->encryptkey),
                strlen(common->encryptkey)) == -1) {
            return -1;
        }
    }

<<<<<<< HEAD
    if (!uuid_is_null(common->xid)) {
        char uuid[64];
        uuid_unparse(common->xid, uuid);
=======
    for (i = 0; i < common->xid_count; i++) {
        char uuid[64];
        if (uuid_is_null(common->xids[i])) {
            continue;
        }

        uuid_unparse(common->xids[i], uuid);
>>>>>>> d3ef470f
        if (strlen(uuid) == 36) {
            if (push_tlv(nb, OPENLI_PROTO_FIELD_XID, (uint8_t *)uuid, 36) == -1)
            {
                return -1;
            }
        } else {
            logger(LOG_INFO, "OpenLI: unable to send UUID '%s' for LIID %s via netcomms because it is too long", uuid, common->liid);
        }
    }

    return 0;
}

static int _push_ipintercept_modify(net_buffer_t *nb, ipintercept_t *ipint) {

    ii_header_t hdr;
    uint16_t totallen;
    int ret;

    /* Pre-compute our body length so we can write it in the header */
    if (ipint->vendmirrorid != OPENLI_VENDOR_MIRROR_NONE) {
        totallen = VENDMIRROR_IPINTERCEPT_MODIFY_BODY_LEN(ipint);
    } else {
        totallen = IPINTERCEPT_MODIFY_BODY_LEN(ipint);
    }

    /* Push on header */
    populate_header(&hdr, OPENLI_PROTO_MODIFY_IPINTERCEPT, totallen, 0);
    if ((ret = push_generic_onto_net_buffer(nb, (uint8_t *)(&hdr),
            sizeof(ii_header_t))) == -1) {
        goto pushmodfail;
    }

    /* Push on each intercept field */
    if (_push_intercept_common_fields(nb, &(ipint->common)) == -1) {
        goto pushmodfail;
    }

    if (push_tlv(nb, OPENLI_PROTO_FIELD_USERNAME, (uint8_t *)ipint->username,
            ipint->username_len) == -1) {
        goto pushmodfail;
    }

    if (push_tlv(nb, OPENLI_PROTO_FIELD_ACCESSTYPE,
            (uint8_t *)(&(ipint->accesstype)),
            sizeof(ipint->accesstype)) == -1) {
        goto pushmodfail;
    }

    if (push_tlv(nb, OPENLI_PROTO_FIELD_MOBILEIDENT,
            (uint8_t *)(&(ipint->mobileident)),
            sizeof(ipint->mobileident)) == -1) {
        goto pushmodfail;
    }

    if (push_tlv(nb, OPENLI_PROTO_FIELD_INTOPTIONS,
            (uint8_t *)(&(ipint->options)),
            sizeof(ipint->options)) == -1) {
        goto pushmodfail;
    }

    if (ipint->vendmirrorid != OPENLI_VENDOR_MIRROR_NONE) {
        if ((ret = push_tlv(nb, OPENLI_PROTO_FIELD_VENDMIRRORID,
                (uint8_t *)(&ipint->vendmirrorid),
                sizeof(ipint->vendmirrorid))) == -1) {
            goto pushmodfail;
        }
    }


    return (int)totallen;

pushmodfail:
    logger(LOG_INFO,
            "OpenLI: unable to push IP intercept modify for %s to collector fd %d",
            ipint->common.liid, nb->fd);
    return -1;

}

#define EMAILINTERCEPT_MODIFY_BODY_LEN(em) \
        (INTERCEPT_COMMON_LEN(em->common) + sizeof(em->delivercompressed) + \
         (1 * 4))

static int _push_emailintercept_modify(net_buffer_t *nb, emailintercept_t *em) {
    ii_header_t hdr;
    uint16_t totallen;
    int ret;

    /* Pre-compute our body length so we can write it in the header */
    totallen = EMAILINTERCEPT_MODIFY_BODY_LEN(em);

    /* Push on header */
    populate_header(&hdr, OPENLI_PROTO_MODIFY_EMAILINTERCEPT, totallen, 0);
    if ((ret = push_generic_onto_net_buffer(nb, (uint8_t *)(&hdr),
            sizeof(ii_header_t))) == -1) {
        goto pushmodfail;
    }

    /* Push on each intercept field */
    if (_push_intercept_common_fields(nb, &(em->common)) == -1) {
        goto pushmodfail;
    }

    if (push_tlv(nb, OPENLI_PROTO_FIELD_DELIVER_COMPRESSED,
            (uint8_t *)(&(em->delivercompressed)),
            sizeof(em->delivercompressed)) == -1) {
        goto pushmodfail;
    }
    return (int)totallen;

pushmodfail:
    logger(LOG_INFO,
            "OpenLI: unable to push Email intercept modify for %s to collector fd %d",
            em->common.liid, nb->fd);
    return -1;
}


#define VOIPINTERCEPT_MODIFY_BODY_LEN(vint) \
        (INTERCEPT_COMMON_LEN(vint->common) + \
         sizeof(vint->options) + (1 * 4))

static int _push_voipintercept_modify(net_buffer_t *nb, voipintercept_t *vint)
{
    ii_header_t hdr;
    uint16_t totallen;
    int ret;

    /* Pre-compute our body length so we can write it in the header */
    totallen = VOIPINTERCEPT_MODIFY_BODY_LEN(vint);

    /* Push on header */
    populate_header(&hdr, OPENLI_PROTO_MODIFY_VOIPINTERCEPT, totallen, 0);
    if ((ret = push_generic_onto_net_buffer(nb, (uint8_t *)(&hdr),
            sizeof(ii_header_t))) == -1) {
        goto pushmodfail;
    }

    /* Push on each intercept field */
    if (_push_intercept_common_fields(nb, &(vint->common)) == -1) {
        goto pushmodfail;
    }

    if (push_tlv(nb, OPENLI_PROTO_FIELD_INTOPTIONS,
            (uint8_t *)(&vint->options), sizeof(vint->options)) == -1) {
        goto pushmodfail;
    }

    return (int)totallen;

pushmodfail:
    logger(LOG_INFO,
            "OpenLI: unable to push VOIP intercept modify for %s to collector fd %d",
            vint->common.liid, nb->fd);
    return -1;
}

int push_intercept_modify_onto_net_buffer(net_buffer_t *nb, void *data,
        openli_proto_msgtype_t modtype) {

    if (modtype == OPENLI_PROTO_MODIFY_VOIPINTERCEPT) {
        return _push_voipintercept_modify(nb, (voipintercept_t *)data);
    } else if (modtype == OPENLI_PROTO_MODIFY_IPINTERCEPT) {
        return _push_ipintercept_modify(nb, (ipintercept_t *)data);
    } else if (modtype == OPENLI_PROTO_MODIFY_EMAILINTERCEPT) {
        return _push_emailintercept_modify(nb, (emailintercept_t *)data);
    }

    logger(LOG_INFO, "OpenLI: bad modtype in push_intercept_modify_onto_net_buffer: %d\n", modtype);
    return -1;
}

#define EMAILINTERCEPT_BODY_LEN(em) \
        (INTERCEPT_COMMON_LEN(em->common) + sizeof(em->delivercompressed) + \
         (1 * 4))

int push_emailintercept_onto_net_buffer(net_buffer_t *nb, void *data) {

    ii_header_t hdr;
    uint16_t totallen;
    int ret;
    emailintercept_t *em = (emailintercept_t *)data;

    /* Pre-compute our body length so we can write it in the header */
    totallen = EMAILINTERCEPT_BODY_LEN(em);

    /* Push on header */
    populate_header(&hdr, OPENLI_PROTO_START_EMAILINTERCEPT, totallen, 0);
    if ((ret = push_generic_onto_net_buffer(nb, (uint8_t *)(&hdr),
            sizeof(ii_header_t))) == -1) {
        goto pushemailintfail;
    }

    if (_push_intercept_common_fields(nb, &(em->common)) == -1) {
        goto pushemailintfail;
    }

    if (push_tlv(nb, OPENLI_PROTO_FIELD_DELIVER_COMPRESSED,
            (uint8_t *)(&(em->delivercompressed)),
            sizeof(em->delivercompressed)) == -1) {
        goto pushemailintfail;
    }
    return (int)totallen;

pushemailintfail:
    logger(LOG_INFO,
            "OpenLI: unable to push new Email intercept %s to collector fd %d",
            em->common.liid, nb->fd);
    return -1;
}

#define VOIPINTERCEPT_BODY_LEN(vint) \
        (INTERCEPT_COMMON_LEN(vint->common) + sizeof(vint->options) + \
         (1 * 4))

#define INTERCEPT_WITHDRAW_BODY_LEN(liid, authcc) \
        (strlen(liid) + strlen(authcc) + (2 * 4))

int push_intercept_withdrawal_onto_net_buffer(net_buffer_t *nb,
        void *data, openli_proto_msgtype_t wdtype) {

    ii_header_t hdr;
    uint16_t totallen;
    int ret;
    char *liid, *authcc;
    voipintercept_t *vint = NULL;
    ipintercept_t *ipint =  NULL;
    emailintercept_t *mailint = NULL;

    if (wdtype == OPENLI_PROTO_HALT_VOIPINTERCEPT) {
        vint = (voipintercept_t *)data;
        liid = vint->common.liid;
        authcc = vint->common.authcc;
    } else if (wdtype == OPENLI_PROTO_HALT_EMAILINTERCEPT) {
        mailint = (emailintercept_t *)data;
        liid = mailint->common.liid;
        authcc = mailint->common.authcc;
    } else if (wdtype == OPENLI_PROTO_HALT_IPINTERCEPT) {
        ipint = (ipintercept_t *)data;
        liid = ipint->common.liid;
        authcc = ipint->common.authcc;
    } else {
        logger(LOG_INFO,
                "OpenLI: invalid withdrawal type: %d\n", wdtype);
        return -1;
    }

    /* Pre-compute our body length so we can write it in the header */
    totallen = INTERCEPT_WITHDRAW_BODY_LEN(liid, authcc);

    /* Push on header */
    populate_header(&hdr, wdtype, totallen, 0);
    if ((ret = push_generic_onto_net_buffer(nb, (uint8_t *)(&hdr),
            sizeof(ii_header_t))) == -1) {
        goto pushwdfail;
    }

    /* Push on each intercept field */

    if (push_tlv(nb, OPENLI_PROTO_FIELD_LIID, (uint8_t *)liid,
            strlen(liid)) == -1) {
        goto pushwdfail;
    }

    if (push_tlv(nb, OPENLI_PROTO_FIELD_AUTHCC, (uint8_t *)authcc,
            strlen(authcc)) == -1) {
        goto pushwdfail;
    }

    return (int)totallen;

pushwdfail:
    logger(LOG_INFO,
            "OpenLI: unable to push intercept withdraw for %s to collector fd %d",
            liid, nb->fd);
    return -1;
}

int push_voipintercept_onto_net_buffer(net_buffer_t *nb, void *data) {

    ii_header_t hdr;
    uint16_t totallen;
    int ret;
    voipintercept_t *vint = (voipintercept_t *)data;

    /* Pre-compute our body length so we can write it in the header */
    totallen = VOIPINTERCEPT_BODY_LEN(vint);

    /* Push on header */
    populate_header(&hdr, OPENLI_PROTO_START_VOIPINTERCEPT, totallen, 0);
    if ((ret = push_generic_onto_net_buffer(nb, (uint8_t *)(&hdr),
            sizeof(ii_header_t))) == -1) {
        goto pushvoipintfail;
    }

    /* Push on each intercept field */
    if (_push_intercept_common_fields(nb, &(vint->common)) == -1) {
        goto pushvoipintfail;
    }

    if ((ret = push_tlv(nb, OPENLI_PROTO_FIELD_INTOPTIONS,
            (uint8_t *)&(vint->options), sizeof(vint->options))) == -1) {
        goto pushvoipintfail;
    }

    return (int)totallen;

pushvoipintfail:
    logger(LOG_INFO,
            "OpenLI: unable to push new VOIP intercept %s to collector fd %d",
            vint->common.liid, nb->fd);
    return -1;
}

#define SIPTARGET_BODY_LEN_NOREALM(sipid, vint) \
        (vint->common.liid_len + sipid->username_len + (2 * 4))

#define SIPTARGET_BODY_LEN(sipid, vint) \
        (vint->common.liid_len + sipid->username_len + sipid->realm_len \
        + (3 * 4))

static inline int push_sip_target_onto_net_buffer_generic(net_buffer_t *nb,
        openli_sip_identity_t *sipid, voipintercept_t *vint,
        openli_proto_msgtype_t msgtype) {

    uint16_t totallen;
    ii_header_t hdr;
    int ret;

    if (msgtype != OPENLI_PROTO_ANNOUNCE_SIP_TARGET &&
            msgtype != OPENLI_PROTO_WITHDRAW_SIP_TARGET) {
        logger(LOG_INFO,
                "OpenLI: push_sip_target_onto_net_buffer_generic() called with invalid message type: %d",
                msgtype);
        return -1;
    }

    if (sipid->realm) {
        totallen = SIPTARGET_BODY_LEN(sipid, vint);
    } else {
        totallen = SIPTARGET_BODY_LEN_NOREALM(sipid, vint);
    }

    /* Push on header */
    populate_header(&hdr, msgtype, totallen, 0);
    if ((ret = push_generic_onto_net_buffer(nb, (uint8_t *)(&hdr),
            sizeof(ii_header_t))) == -1) {
        goto pushsiptargetfail;
    }

    /* Push on each field */
    if ((ret = push_tlv(nb, OPENLI_PROTO_FIELD_LIID,
            (uint8_t *)vint->common.liid, vint->common.liid_len)) == -1) {
        goto pushsiptargetfail;
    }

    if ((ret = push_tlv(nb, OPENLI_PROTO_FIELD_SIP_USER,
            (uint8_t *)sipid->username, sipid->username_len)) == -1) {
        goto pushsiptargetfail;
    }

    if (sipid->realm) {
        if ((ret = push_tlv(nb, OPENLI_PROTO_FIELD_SIP_REALM,
                (uint8_t *)sipid->realm, sipid->realm_len)) == -1) {
            goto pushsiptargetfail;
        }
    }

    /* Technically, we should also include authCC in here too for
     * multi-national operators but that can probably wait for now.
     */

    return (int)totallen;

pushsiptargetfail:
    if (sipid->realm) {
        logger(LOG_INFO,
                "OpenLI: unable to push new SIP target %s@%s to collector fd %d",
            sipid->username, sipid->realm, nb->fd);
    } else {
        logger(LOG_INFO,
                "OpenLI: unable to push new SIP target %s@* to collector fd %d",
            sipid->username, nb->fd);
    }
    return -1;
}

int push_sip_target_onto_net_buffer(net_buffer_t *nb,
        openli_sip_identity_t *sipid, voipintercept_t *vint) {

    return push_sip_target_onto_net_buffer_generic(nb, sipid, vint,
            OPENLI_PROTO_ANNOUNCE_SIP_TARGET);
}

int push_sip_target_withdrawal_onto_net_buffer(net_buffer_t *nb,
        openli_sip_identity_t *sipid, voipintercept_t *vint) {

    return push_sip_target_onto_net_buffer_generic(nb, sipid, vint,
            OPENLI_PROTO_WITHDRAW_SIP_TARGET);
}

#define EMAILTARGET_BODY_LEN(tgt, em) \
        (em->common.liid_len + strlen(tgt->address) \
        + (2 * 4))

static inline int push_email_target_onto_net_buffer_generic(net_buffer_t *nb,
        email_target_t *tgt, emailintercept_t *em,
        openli_proto_msgtype_t msgtype) {

    uint16_t totallen;
    ii_header_t hdr;
    int ret;

    if (msgtype != OPENLI_PROTO_ANNOUNCE_EMAIL_TARGET &&
            msgtype != OPENLI_PROTO_WITHDRAW_EMAIL_TARGET) {
        logger(LOG_INFO,
                "OpenLI: push_email_target_onto_net_buffer_generic() called with invalid message type: %d",
                msgtype);
        return -1;
    }

    totallen = EMAILTARGET_BODY_LEN(tgt, em);

    /* Push on header */
    populate_header(&hdr, msgtype, totallen, 0);
    if ((ret = push_generic_onto_net_buffer(nb, (uint8_t *)(&hdr),
            sizeof(ii_header_t))) == -1) {
        goto pushtargetfail;
    }

    /* Push on each field */
    if ((ret = push_tlv(nb, OPENLI_PROTO_FIELD_LIID,
            (uint8_t *)em->common.liid, em->common.liid_len)) == -1) {
        goto pushtargetfail;
    }

    if ((ret = push_tlv(nb, OPENLI_PROTO_FIELD_EMAIL_TARGET,
            (uint8_t *)tgt->address, strlen(tgt->address))) == -1) {
        goto pushtargetfail;
    }

    /* Technically, we should also include authCC in here too for
     * multi-national operators but that can probably wait for now.
     */

    return (int)totallen;

pushtargetfail:
    logger(LOG_INFO,
            "OpenLI: unable to push new Email target %s to collector fd %d",
            tgt->address, nb->fd);
    return -1;
}

int push_email_target_onto_net_buffer(net_buffer_t *nb, email_target_t *tgt,
        emailintercept_t *mailint) {

    return push_email_target_onto_net_buffer_generic(nb, tgt, mailint,
            OPENLI_PROTO_ANNOUNCE_EMAIL_TARGET);
}

int push_email_target_withdrawal_onto_net_buffer(net_buffer_t *nb,
        email_target_t *tgt, emailintercept_t *mailint) {

    return push_email_target_onto_net_buffer_generic(nb, tgt, mailint,
            OPENLI_PROTO_WITHDRAW_EMAIL_TARGET);
}

#define STATICIP_RANGE_BODY_LEN(ipint, ipr) \
        (strlen(ipr->rangestr) + sizeof(ipr->cin) + \
        ipint->common.liid_len + (3 * 4))

static int push_static_ipranges_generic(net_buffer_t *nb, ipintercept_t *ipint,
        static_ipranges_t *ipr, openli_proto_msgtype_t msgtype) {

    ii_header_t hdr;
    int totallen;
    int ret;

    if (ipr == NULL) {
        return 0;
    }

    totallen = STATICIP_RANGE_BODY_LEN(ipint, ipr);

    populate_header(&hdr, msgtype, totallen, 0);
    if ((ret = push_generic_onto_net_buffer(nb, (uint8_t *)(&hdr),
                    sizeof(ii_header_t))) == -1) {
        goto pushstaticipfail;
    }

    if ((ret = push_tlv(nb, OPENLI_PROTO_FIELD_STATICIP_RANGE,
                    (uint8_t *)ipr->rangestr, strlen(ipr->rangestr))) == -1) {
        goto pushstaticipfail;
    }

    if ((ret = push_tlv(nb, OPENLI_PROTO_FIELD_LIID,
                    (uint8_t *)ipint->common.liid,
                    ipint->common.liid_len)) == -1) {
        goto pushstaticipfail;
    }

    if ((ret = push_tlv(nb, OPENLI_PROTO_FIELD_CIN,
                    (uint8_t *)(&(ipr->cin)), sizeof(ipr->cin))) == -1) {
        goto pushstaticipfail;
    }

    return 0;

pushstaticipfail:
    logger(LOG_INFO,
            "OpenLI: unable to push static IP range to collector %d.", nb->fd);
    return -1;
}

int push_static_ipranges_removal_onto_net_buffer(net_buffer_t *nb,
        ipintercept_t *ipint, static_ipranges_t *ipr) {

    return push_static_ipranges_generic(nb, ipint, ipr,
            OPENLI_PROTO_REMOVE_STATICIPS);
}

int push_static_ipranges_modify_onto_net_buffer(net_buffer_t *nb,
        ipintercept_t *ipint, static_ipranges_t *ipr) {

    return push_static_ipranges_generic(nb, ipint, ipr,
            OPENLI_PROTO_MODIFY_STATICIPS);
}

int push_static_ipranges_onto_net_buffer(net_buffer_t *nb,
        ipintercept_t *ipint, static_ipranges_t *ipr) {

    return push_static_ipranges_generic(nb, ipint, ipr,
            OPENLI_PROTO_ADD_STATICIPS);
}

#define IPINTERCEPT_BODY_LEN(ipint) \
        (INTERCEPT_COMMON_LEN(ipint->common) + \
         ipint->username_len + sizeof(ipint->options) + \
         sizeof(ipint->accesstype) + sizeof(ipint->mobileident) + (4 * 4))

#define VENDMIRROR_IPINTERCEPT_BODY_LEN(ipint) \
        (INTERCEPT_COMMON_LEN(ipint->common) + \
         ipint->username_len + sizeof(ipint->vendmirrorid) + \
         sizeof(ipint->options) + sizeof(ipint->accesstype) + \
         sizeof(ipint->mobileident) + (5 * 4))

int push_ipintercept_onto_net_buffer(net_buffer_t *nb, void *data) {

    /* Pre-compute our body length so we can write it in the header */
    ii_header_t hdr;
    int totallen;
    int ret;
    ipintercept_t *ipint = (ipintercept_t *)data;
    static_ipranges_t *ipr, *tmpr;

    if (ipint->vendmirrorid != OPENLI_VENDOR_MIRROR_NONE) {
        totallen = VENDMIRROR_IPINTERCEPT_BODY_LEN(ipint);
    } else {
        totallen = IPINTERCEPT_BODY_LEN(ipint);
    }

    if (totallen > 65535) {
        logger(LOG_INFO,
                "OpenLI: intercept announcement is too long to fit in a single message (%d).",
                totallen);
        return -1;
    }


    /* Push on header */
    populate_header(&hdr, OPENLI_PROTO_START_IPINTERCEPT, totallen, 0);
    if ((ret = push_generic_onto_net_buffer(nb, (uint8_t *)(&hdr),
            sizeof(ii_header_t))) == -1) {
        goto pushipintfail;
    }

    /* Push on each intercept field */
    if (_push_intercept_common_fields(nb, &(ipint->common)) == -1) {
        goto pushipintfail;
    }

    if ((ret = push_tlv(nb, OPENLI_PROTO_FIELD_USERNAME,
            (uint8_t *)ipint->username, ipint->username_len)) == -1) {
        goto pushipintfail;
    }

    if ((ret = push_tlv(nb, OPENLI_PROTO_FIELD_ACCESSTYPE,
            (uint8_t *)(&ipint->accesstype),
            sizeof(ipint->accesstype))) == -1) {
        goto pushipintfail;
    }

    if ((ret = push_tlv(nb, OPENLI_PROTO_FIELD_MOBILEIDENT,
            (uint8_t *)(&ipint->mobileident),
            sizeof(ipint->mobileident))) == -1) {
        goto pushipintfail;
    }

    if ((ret = push_tlv(nb, OPENLI_PROTO_FIELD_INTOPTIONS,
            (uint8_t *)(&ipint->options),
            sizeof(ipint->options))) == -1) {
        goto pushipintfail;
    }

    if (ipint->vendmirrorid != OPENLI_VENDOR_MIRROR_NONE) {
        if ((ret = push_tlv(nb, OPENLI_PROTO_FIELD_VENDMIRRORID,
                (uint8_t *)(&ipint->vendmirrorid),
                sizeof(ipint->vendmirrorid))) == -1) {
            goto pushipintfail;
        }
    }

    HASH_ITER(hh, ipint->statics, ipr, tmpr) {
        if (push_static_ipranges_onto_net_buffer(nb, ipint, ipr) < 0) {
            return -1;
        }
    }

    return (int)totallen;

pushipintfail:
    logger(LOG_INFO,
            "OpenLI: unable to push new IP intercept %s to collector fd %d",
            ipint->common.liid, nb->fd);
    return -1;
}

#define MEDIATOR_BODY_LEN(med) \
    (sizeof(med->mediatorid) + strlen(med->ipstr) + strlen(med->portstr) \
     + (3 * 4))

static inline int push_mediator_msg_onto_net_buffer(net_buffer_t *nb,
        openli_mediator_t *med, openli_proto_msgtype_t type) {

    ii_header_t hdr;
    uint16_t totallen;
    int ret;

    /* Pre-compute our body length so we can write it in the header */
    totallen = MEDIATOR_BODY_LEN(med);

    /* Push on header */
    populate_header(&hdr, type, totallen, 0);
    if ((ret = push_generic_onto_net_buffer(nb, (uint8_t *)(&hdr),
            sizeof(ii_header_t))) == -1) {
        return -1;
    }

    /* Push on each mediator field */
    if ((ret = push_tlv(nb, OPENLI_PROTO_FIELD_MEDIATORID,
            (uint8_t *)&(med->mediatorid), sizeof(med->mediatorid))) == -1) {
        return -1;
    }

    if ((ret = push_tlv(nb, OPENLI_PROTO_FIELD_MEDIATORIP,
            (uint8_t *)med->ipstr, strlen(med->ipstr))) == -1) {
        return -1;
    }

    if ((ret = push_tlv(nb, OPENLI_PROTO_FIELD_MEDIATORPORT,
            (uint8_t *)med->portstr, strlen(med->portstr))) == -1) {
        return -1;
    }

    return (int)totallen;
}

int push_mediator_onto_net_buffer(net_buffer_t *nb, openli_mediator_t *med) {

    return push_mediator_msg_onto_net_buffer(nb, med,
            OPENLI_PROTO_ANNOUNCE_MEDIATOR);
}

int push_mediator_withdraw_onto_net_buffer(net_buffer_t *nb,
        openli_mediator_t *med) {

    return push_mediator_msg_onto_net_buffer(nb, med,
            OPENLI_PROTO_WITHDRAW_MEDIATOR);
}

#define HI1_NOTIFY_BODY_LEN(ndata) \
    (sizeof(ndata->notify_type) + sizeof(ndata->seqno) + sizeof(ndata->ts_sec) \
    + sizeof(ndata->ts_usec) + strlen(ndata->liid) + strlen(ndata->authcc) + \
    strlen(ndata->delivcc) + strlen(ndata->agencyid) + \
    target_info_len + (field_count * 4))

int push_hi1_notification_onto_net_buffer(net_buffer_t *nb,
        hi1_notify_data_t *ndata) {

    ii_header_t hdr;
    uint16_t totallen;
    int ret;
    int field_count;
    int target_info_len;

    if (ndata->target_info == NULL) {
        field_count = 8;
        target_info_len = 0;
    } else {
        field_count = 9;
        target_info_len = strlen(ndata->target_info);
    }

    totallen = HI1_NOTIFY_BODY_LEN(ndata);
    populate_header(&hdr, OPENLI_PROTO_HI1_NOTIFICATION, totallen, 0);
    if ((ret = push_generic_onto_net_buffer(nb, (uint8_t *)(&hdr),
            sizeof(ii_header_t))) == -1) {
        return -1;
    }

    if ((ret = push_tlv(nb, OPENLI_PROTO_FIELD_HI1_NOTIFY_TYPE,
            (uint8_t *)&(ndata->notify_type),
            sizeof(ndata->notify_type))) == -1) {
        return -1;
    }

    if ((ret = push_tlv(nb, OPENLI_PROTO_FIELD_LIID,
            (uint8_t *)(ndata->liid), strlen(ndata->liid))) == -1) {
        return -1;
    }
    if ((ret = push_tlv(nb, OPENLI_PROTO_FIELD_AUTHCC,
            (uint8_t *)(ndata->authcc), strlen(ndata->authcc))) == -1) {
        return -1;
    }
    if ((ret = push_tlv(nb, OPENLI_PROTO_FIELD_DELIVCC,
            (uint8_t *)(ndata->delivcc), strlen(ndata->delivcc))) == -1) {
        return -1;
    }
    if ((ret = push_tlv(nb, OPENLI_PROTO_FIELD_LEAID,
            (uint8_t *)(ndata->agencyid), strlen(ndata->agencyid))) == -1) {
        return -1;
    }

    if ((ret = push_tlv(nb, OPENLI_PROTO_FIELD_SEQNO,
            (uint8_t *)&(ndata->seqno),  sizeof(ndata->seqno))) == -1) {
        return -1;
    }

    if ((ret = push_tlv(nb, OPENLI_PROTO_FIELD_TS_SEC,
            (uint8_t *)&(ndata->ts_sec), sizeof(ndata->ts_sec))) == -1) {
        return -1;
    }

    if ((ret = push_tlv(nb, OPENLI_PROTO_FIELD_TS_USEC,
            (uint8_t *)&(ndata->ts_usec), sizeof(ndata->ts_usec))) == -1) {
        return -1;
    }

    if (ndata->target_info) {
        if ((ret = push_tlv(nb, OPENLI_PROTO_FIELD_USERNAME,
                (uint8_t *)(ndata->target_info), target_info_len)) == -1) {
            return -1;
        }
    }

    return (int)totallen;
}

#define DEF_RADIUS_BODY_LEN(def) \
    (def->namelen + (1 * 4))

static inline int push_default_radius_msg_onto_net_buffer(net_buffer_t *nb,
        default_radius_user_t *defrad, openli_proto_msgtype_t type) {


    ii_header_t hdr;
    uint16_t totallen;
    int ret;

    /* Pre-compute our body length so we can write it in the header */
    totallen = DEF_RADIUS_BODY_LEN(defrad);

    /* Push on header */
    populate_header(&hdr, type, totallen, 0);
    if ((ret = push_generic_onto_net_buffer(nb, (uint8_t *)(&hdr),
            sizeof(ii_header_t))) == -1) {
        return -1;
    }

    /* Push on the default username field */
    if ((ret = push_tlv(nb, OPENLI_PROTO_FIELD_USERNAME,
            (uint8_t *)(defrad->name), defrad->namelen)) == -1) {
        return -1;
    }

    return (int)totallen;
}

int push_default_radius_onto_net_buffer(net_buffer_t *nb,
        default_radius_user_t *defrad) {

    return push_default_radius_msg_onto_net_buffer(nb, defrad,
            OPENLI_PROTO_ANNOUNCE_DEFAULT_RADIUS);

}

int push_default_radius_withdraw_onto_net_buffer(net_buffer_t *nb,
        default_radius_user_t *defrad) {

    return push_default_radius_msg_onto_net_buffer(nb, defrad,
            OPENLI_PROTO_WITHDRAW_DEFAULT_RADIUS);

}

int push_default_email_compression_onto_net_buffer(net_buffer_t *nb,
        uint8_t defaultcompress) {

    ii_header_t hdr;
    uint16_t totallen;
    int ret;

    totallen = sizeof(uint8_t) + (1 * 4);
    populate_header(&hdr, OPENLI_PROTO_ANNOUNCE_DEFAULT_EMAIL_COMPRESSION,
            totallen, 0);
    if ((ret = push_generic_onto_net_buffer(nb, (uint8_t *)(&hdr),
            sizeof(ii_header_t))) == -1) {
        return -1;
    }

    if ((ret = push_tlv(nb, OPENLI_PROTO_FIELD_DELIVER_COMPRESSED,
            (uint8_t *)&(defaultcompress), sizeof(defaultcompress))) == -1) {
        return -1;
    }

    return totallen;
}

static inline uint16_t get_coreserver_body_len(coreserver_t *cs) {
    uint16_t len = 0;
    size_t fcount = 2;
    len += (sizeof(uint8_t) + strlen(cs->ipstr));

    if (cs->portstr) {
        len += strlen(cs->portstr);
        fcount ++;
    }

    if (cs->upper_portstr) {
        len += strlen(cs->upper_portstr);
        fcount ++;
    }

    if (cs->lower_portstr) {
        len += strlen(cs->lower_portstr);
        fcount ++;
    }

    len += (fcount * 4);
    return len;
}

static int push_coreserver_msg_onto_net_buffer(net_buffer_t *nb,
        coreserver_t *cs, uint8_t cstype, openli_proto_msgtype_t type) {

    ii_header_t hdr;
    uint16_t totallen;
    int ret;

    /* Pre-compute our body length so we can write it in the header */
    totallen = get_coreserver_body_len(cs);

    /* Push on header */
    populate_header(&hdr, type, totallen, 0);
    if ((ret = push_generic_onto_net_buffer(nb, (uint8_t *)(&hdr),
            sizeof(ii_header_t))) == -1) {
        return -1;
    }

    /* Push on each field */
    if ((ret = push_tlv(nb, OPENLI_PROTO_FIELD_CORESERVER_TYPE,
            (uint8_t *)&(cstype), sizeof(cstype))) == -1) {
        return -1;
    }

    if ((ret = push_tlv(nb, OPENLI_PROTO_FIELD_CORESERVER_IP,
            (uint8_t *)cs->ipstr, strlen(cs->ipstr))) == -1) {
        return -1;
    }

    if (cs->portstr) {
        if ((ret = push_tlv(nb, OPENLI_PROTO_FIELD_CORESERVER_PORT,
                (uint8_t *)cs->portstr, strlen(cs->portstr))) == -1) {
            return -1;
        }
    }

    if (cs->upper_portstr) {
        if ((ret = push_tlv(nb, OPENLI_PROTO_FIELD_CORESERVER_UPPER_PORT,
                (uint8_t *)cs->upper_portstr,
                strlen(cs->upper_portstr))) == -1) {
            return -1;
        }
    }

    if (cs->lower_portstr) {
        if ((ret = push_tlv(nb, OPENLI_PROTO_FIELD_CORESERVER_LOWER_PORT,
                (uint8_t *)cs->lower_portstr,
                strlen(cs->lower_portstr))) == -1) {
            return -1;
        }
    }

    return (int)totallen;
}

int push_coreserver_onto_net_buffer(net_buffer_t *nb, coreserver_t *cs,
        uint8_t cstype) {

    return push_coreserver_msg_onto_net_buffer(nb, cs, cstype,
            OPENLI_PROTO_ANNOUNCE_CORESERVER);
}

int push_coreserver_withdraw_onto_net_buffer(net_buffer_t *nb, coreserver_t *cs,
        uint8_t cstype) {

    return push_coreserver_msg_onto_net_buffer(nb, cs, cstype,
            OPENLI_PROTO_WITHDRAW_CORESERVER);
}

int push_nomore_intercepts(net_buffer_t *nb) {
    ii_header_t hdr;
    populate_header(&hdr, OPENLI_PROTO_NOMORE_INTERCEPTS, 0, 0);

    return push_generic_onto_net_buffer(nb, (uint8_t *)(&hdr),
            sizeof(ii_header_t));
}

int push_ssl_required(net_buffer_t *nb) {
    ii_header_t hdr;
    populate_header(&hdr, OPENLI_PROTO_SSL_REQUIRED, 0, 0);

    return push_generic_onto_net_buffer(nb, (uint8_t *)(&hdr),
            sizeof(ii_header_t));
}

int transmit_forwarder_hello(int sockfd, SSL *ssl, int threadid,
        uint8_t using_rmq) {

    openli_forwarder_hello_t hellomsg;
    int r;

    memset(&hellomsg, 0, sizeof(hellomsg));

    populate_header(&(hellomsg.ii_hdr),
            OPENLI_PROTO_COLLECTOR_FORWARDER_HELLO,
            sizeof(hellomsg.fwd_hello_body), 0);
    hellomsg.fwd_hello_body.using_rmq = using_rmq;
    hellomsg.fwd_hello_body.threadid = htonl(threadid);

    if (ssl) {
        r = SSL_write(ssl, &hellomsg, sizeof(hellomsg));
    } else {
        r = send(sockfd, &hellomsg, sizeof(hellomsg), 0);
    }

    return r;
}

int transmit_net_buffer(net_buffer_t *nb, openli_proto_msgtype_t *err) {
    int ret;

    if (nb == NULL) {
        *err = OPENLI_PROTO_NULL_BUFFER;
        return -1;
    }

    if (nb->buftype != NETBUF_SEND) {
        *err = OPENLI_PROTO_WRONG_BUFFER_TYPE;
        return -1;
    }

    if (NETBUF_CONTENT_SIZE(nb) == 0) {
        return 0;
    }

    //dump_buffer_contents(nb->actptr, NETBUF_CONTENT_SIZE(nb));

    if (nb->ssl != NULL){
        ret = SSL_write(nb->ssl, nb->actptr, NETBUF_CONTENT_SIZE(nb));
    }
    else {
        ret = send(nb->fd, nb->actptr, NETBUF_CONTENT_SIZE(nb), MSG_DONTWAIT);
    }

    if (ret == -1) {
        if (errno == EAGAIN || errno == EWOULDBLOCK) {
            /* Socket not available right now... */
            return 1;
        }
        *err = OPENLI_PROTO_SEND_ERROR;
        return -1;
    }


    nb->actptr += ret;

    /* If we've got a lot of unused space at the front of the buffer,
     * reclaim it by moving our content back to the front.
     */
    if (NETBUF_FRONT_FREE(nb) > NETBUF_ALLOC_SIZE) {
        int consize = NETBUF_CONTENT_SIZE(nb);

        if (consize > 0) {
            memmove(nb->buf, nb->actptr, consize);
        }
        nb->actptr = nb->buf;
        nb->appendptr = nb->actptr + consize;

        /* TODO consider shrinking the buffer if alloced > 10 allocations
         * and consize < 0.3 * alloced.
         */
    }

    return NETBUF_CONTENT_SIZE(nb);
}

static openli_proto_msgtype_t parse_received_message(net_buffer_t *nb,
        uint8_t **msgbody, uint16_t *msglen, uint64_t *intid) {

    ii_header_t *hdr;
    openli_proto_msgtype_t rettype;

    if (NETBUF_CONTENT_SIZE(nb) < sizeof(ii_header_t)) {
        return OPENLI_PROTO_NO_MESSAGE;
    }

    hdr = (ii_header_t *)(nb->actptr);

    if (ntohl(hdr->magic) != OPENLI_PROTO_MAGIC) {
        dump_buffer_contents((uint8_t *)nb->actptr, 64);
        return OPENLI_PROTO_INVALID_MESSAGE;
    }

    if (NETBUF_CONTENT_SIZE(nb) < sizeof(ii_header_t) + ntohs(hdr->bodylen)) {
        return OPENLI_PROTO_NO_MESSAGE;
    }

    /* Got a complete message */
    *msgbody = ((uint8_t *)(nb->actptr)) + sizeof(ii_header_t);
    *msglen = ntohs(hdr->bodylen);
    *intid = bswap_be_to_host64(hdr->internalid);
    rettype = ntohs(hdr->intercepttype);

    nb->actptr += ((*msglen) + sizeof(ii_header_t));

    return rettype;
}

static int decode_tlv(uint8_t *start, uint8_t *end,
        openli_proto_fieldtype_t *t, uint16_t *l, uint8_t **v) {

    uint16_t t16 = ntohs(*(uint16_t *)start);
    *t = t16;

    start += 2;
    if (start >= end) {
        logger(LOG_INFO, "OpenLI: truncated TLV.");
        return -1;
    }

    *l = ntohs(*((uint16_t *)start));
    start += 2;
    if (start >= end) {
        logger(LOG_INFO, "OpenLI: truncated TLV.");
        return -1;
    }

    if (start + *l > end) {
        logger(LOG_INFO, "OpenLI: truncated TLV -- value is %u bytes, length field says %u\n",
                end - start, *l);
        return -1;
    }

    *v = start;
    return 0;
}

#define DECODE_STRING_FIELD(target, valptr, vallen)  \
    do { \
        target = (char *)malloc(vallen + 1); \
        memcpy(target, valptr, vallen); \
        (target)[vallen] = '\0'; \
    } while (0);

static inline void init_decoded_intercept_common(intercept_common_t *common) {
    common->liid = NULL;
    common->authcc = NULL;
    common->delivcc = NULL;
    common->destid = 0;
    common->targetagency = NULL;
    common->liid_len = 0;
    common->authcc_len = 0;
    common->delivcc_len = 0;
    common->tostart_time = 0;
    common->toend_time = 0;
    common->tomediate = 0;
    common->encrypt = 0;
    common->encryptkey = NULL;
    common->seqtrackerid = 0;
<<<<<<< HEAD
    uuid_clear(common->xid);
=======
    common->xids = NULL;
    common->xid_count = 0;
>>>>>>> d3ef470f

}

static int assign_intercept_common_fields(intercept_common_t *common,
        openli_proto_fieldtype_t f, uint8_t *valptr, uint16_t vallen) {
    char *uuid;

    switch(f) {
        case OPENLI_PROTO_FIELD_MEDIATORID:
            common->destid = *((uint32_t *)valptr);
            break;
        case OPENLI_PROTO_FIELD_LIID:
            DECODE_STRING_FIELD(common->liid, valptr, vallen);
            common->liid_len = vallen;
            break;
        case OPENLI_PROTO_FIELD_AUTHCC:
            DECODE_STRING_FIELD(common->authcc, valptr, vallen);
            common->authcc_len = vallen;
            break;
        case OPENLI_PROTO_FIELD_LEAID:
            DECODE_STRING_FIELD(common->targetagency, valptr, vallen);
            break;
        case OPENLI_PROTO_FIELD_DELIVCC:
            DECODE_STRING_FIELD(common->delivcc, valptr, vallen);
            common->delivcc_len = vallen;
            break;
        case OPENLI_PROTO_FIELD_INTERCEPT_START_TIME:
            common->tostart_time = *((uint64_t *)valptr);
            break;
        case OPENLI_PROTO_FIELD_INTERCEPT_END_TIME:
            common->toend_time = *((uint64_t *)valptr);
            break;
        case OPENLI_PROTO_FIELD_TOMEDIATE:
            common->tomediate = *((intercept_outputs_t *)valptr);
            break;
        case OPENLI_PROTO_FIELD_PAYLOAD_ENCRYPTION:
            common->encrypt = *((payload_encryption_method_t *)valptr);
            break;
        case OPENLI_PROTO_FIELD_ENCRYPTION_KEY:
            DECODE_STRING_FIELD(common->encryptkey, valptr, vallen);
            break;
        case OPENLI_PROTO_FIELD_XID:
            DECODE_STRING_FIELD(uuid, valptr, vallen);
<<<<<<< HEAD
            if (uuid_parse(uuid, common->xid) < 0) {
                logger(LOG_INFO, "OpenLI: XID '%s' is not a valid UUID", uuid);
                uuid_clear(common->xid);
=======
            common->xids = realloc(common->xids,
                    (common->xid_count + 1) * sizeof(uuid_t));

            if (uuid_parse(uuid, common->xids[common->xid_count]) < 0) {
                logger(LOG_INFO, "OpenLI: XID '%s' is not a valid UUID", uuid);
                uuid_clear(common->xids[common->xid_count]);
            } else {
                common->xid_count ++;
>>>>>>> d3ef470f
            }
            free(uuid);
            break;
        default:
            return 0;
    }
    return 1;

}

int decode_emailintercept_start(uint8_t *msgbody, uint16_t len,
        emailintercept_t *mailint) {

    uint8_t *msgend = msgbody + len;

    init_decoded_intercept_common(&(mailint->common));
    mailint->targets = NULL;
    mailint->awaitingconfirm = 0;
    mailint->delivercompressed = OPENLI_EMAILINT_DELIVER_COMPRESSED_DEFAULT;

    while (msgbody < msgend) {
        openli_proto_fieldtype_t f;
        uint8_t *valptr;
        uint16_t vallen;
        int r;

        if (decode_tlv(msgbody, msgend, &f, &vallen, &valptr) == -1) {
            return -1;
        }

        r = assign_intercept_common_fields(&(mailint->common), f, valptr,
                vallen);
        if (r < 0) {
            return -1;
        }
        if (r > 0) {
            msgbody += (vallen + 4);
            continue;
        }

        if (f == OPENLI_PROTO_FIELD_DELIVER_COMPRESSED) {
            mailint->delivercompressed = *((uint8_t *)valptr);
        } else {
            dump_buffer_contents(msgbody, len);
            logger(LOG_INFO,
                "OpenLI: invalid field in received Email intercept: %d.", f);
            return -1;
        }
        msgbody += (vallen + 4);
    }

    return 0;
}

int decode_emailintercept_halt(uint8_t *msgbody, uint16_t len,
        emailintercept_t *mailint) {
    return decode_emailintercept_start(msgbody, len, mailint);
}

int decode_emailintercept_modify(uint8_t *msgbody, uint16_t len,
        emailintercept_t *mailint) {
    return decode_emailintercept_start(msgbody, len, mailint);
}

int decode_voipintercept_start(uint8_t *msgbody, uint16_t len,
        voipintercept_t *vint) {

    uint8_t *msgend = msgbody + len;

    vint->internalid = 0;
    vint->active_cins = NULL;  /* Placeholder -- sync thread should populate */
    vint->active_registrations = NULL;  /* Placeholder */
    vint->cin_callid_map = NULL;
    vint->cin_sdp_map = NULL;
    vint->targets = libtrace_list_init(sizeof(openli_sip_identity_t *));
    vint->active = 1;
    vint->awaitingconfirm = 0;
    vint->options = 0;

    init_decoded_intercept_common(&(vint->common));
    while (msgbody < msgend) {
        openli_proto_fieldtype_t f;
        uint8_t *valptr;
        int r;
        uint16_t vallen;

        if (decode_tlv(msgbody, msgend, &f, &vallen, &valptr) == -1) {
            return -1;
        }

        r = assign_intercept_common_fields(&(vint->common), f, valptr, vallen);
        if (r < 0) {
            return -1;
        }
        if (r > 0) {
            msgbody += (vallen + 4);
            continue;
        }

        if (f == OPENLI_PROTO_FIELD_INTOPTIONS) {
            vint->options = *((uint32_t *)valptr);
        } else if (f == OPENLI_PROTO_FIELD_INTERCEPTID) {
            vint->internalid = *((uint64_t *)valptr);
        } else {
            dump_buffer_contents(msgbody, len);
            logger(LOG_INFO,
                "OpenLI: invalid field in received VOIP intercept: %d.", f);
            return -1;
        }
        msgbody += (vallen + 4);
    }

    return 0;
}

int decode_voipintercept_halt(uint8_t *msgbody, uint16_t len,
        voipintercept_t *vint) {
    return decode_voipintercept_start(msgbody, len, vint);
}

int decode_voipintercept_modify(uint8_t *msgbody, uint16_t len,
        voipintercept_t *vint) {
    return decode_voipintercept_start(msgbody, len, vint);
}

int decode_ipintercept_halt(uint8_t *msgbody, uint16_t len,
        ipintercept_t *ipint) {
    return decode_ipintercept_start(msgbody, len, ipint);
}

int decode_ipintercept_modify(uint8_t *msgbody, uint16_t len,
        ipintercept_t *ipint) {
    return decode_ipintercept_start(msgbody, len, ipint);
}

int decode_ipintercept_start(uint8_t *msgbody, uint16_t len,
        ipintercept_t *ipint) {

    uint8_t *msgend = msgbody + len;

    ipint->username = NULL;
    ipint->username_len = 0;
    ipint->awaitingconfirm = 0;
    ipint->vendmirrorid = OPENLI_VENDOR_MIRROR_NONE;
    ipint->accesstype = INTERNET_ACCESS_TYPE_UNDEFINED;
    ipint->statics = NULL;
    ipint->options = 0;
    ipint->mobileident = OPENLI_MOBILE_IDENTIFIER_NOT_SPECIFIED;

    init_decoded_intercept_common(&(ipint->common));

    while (msgbody < msgend) {
        openli_proto_fieldtype_t f;
        uint8_t *valptr;
        uint16_t vallen;
        int r;

        if (decode_tlv(msgbody, msgend, &f, &vallen, &valptr) == -1) {
            return -1;
        }

        r = assign_intercept_common_fields(&(ipint->common), f, valptr, vallen);

        if (r < 0) {
            return -1;
        }

        if (r > 0) {
            msgbody += (vallen + 4);
            continue;
        }


        if (f == OPENLI_PROTO_FIELD_VENDMIRRORID) {
            ipint->vendmirrorid = *((uint32_t *)valptr);
        } else if (f == OPENLI_PROTO_FIELD_ACCESSTYPE) {
            ipint->accesstype = *((internet_access_method_t *)valptr);
        } else if (f == OPENLI_PROTO_FIELD_MOBILEIDENT) {
            ipint->mobileident = *((openli_mobile_identifier_t *)valptr);
        } else if (f == OPENLI_PROTO_FIELD_INTOPTIONS) {
            ipint->options = *((uint32_t *)valptr);
        } else if (f == OPENLI_PROTO_FIELD_USERNAME) {
            DECODE_STRING_FIELD(ipint->username, valptr, vallen);
            if (vallen == 0) {
                free(ipint->username);
                ipint->username = NULL;
            }
            ipint->username_len = vallen;
        } else {
            dump_buffer_contents(msgbody, len);
            logger(LOG_INFO,
                "OpenLI: invalid field in received IP intercept: %d.", f);
            return -1;
        }
        msgbody += (vallen + 4);
    }

    return 0;

}

int decode_mediator_announcement(uint8_t *msgbody, uint16_t len,
        openli_mediator_t *med) {

    uint8_t *msgend = msgbody + len;

    med->ipstr = NULL;
    med->portstr = NULL;
    med->mediatorid = 0;

    while (msgbody < msgend) {
        openli_proto_fieldtype_t f;
        uint8_t *valptr;
        uint16_t vallen;

        if (decode_tlv(msgbody, msgend, &f, &vallen, &valptr) == -1) {
            return -1;
        }

        if (f == OPENLI_PROTO_FIELD_MEDIATORID) {
            med->mediatorid = *((uint32_t *)valptr);
        } else if (f == OPENLI_PROTO_FIELD_MEDIATORIP) {
            DECODE_STRING_FIELD(med->ipstr, valptr, vallen);
        } else if (f == OPENLI_PROTO_FIELD_MEDIATORPORT) {
            DECODE_STRING_FIELD(med->portstr, valptr, vallen);
        } else {
            dump_buffer_contents(msgbody, len);
            logger(LOG_INFO,
                "OpenLI: invalid field in received mediator announcement: %d.",
                f);
            return -1;
        }
        msgbody += (vallen + 4);
    }

    return 0;
}

int decode_mediator_withdraw(uint8_t *msgbody, uint16_t len,
        openli_mediator_t *med) {

    return decode_mediator_announcement(msgbody, len, med);
}

int decode_email_target_announcement(uint8_t *msgbody, uint16_t len,
        email_target_t *tgt, char *liidspace, int spacelen) {

    uint8_t *msgend = msgbody + len;
    tgt->address = NULL;
    tgt->awaitingconfirm = 0;

    while (msgbody < msgend) {
        openli_proto_fieldtype_t f;
        uint8_t *valptr;
        uint16_t vallen;

        if (decode_tlv(msgbody, msgend, &f, &vallen, &valptr) == -1) {
            return -1;
        }

        if (f == OPENLI_PROTO_FIELD_EMAIL_TARGET) {
            DECODE_STRING_FIELD(tgt->address, valptr, vallen);
        } else if (f == OPENLI_PROTO_FIELD_LIID) {
            if (vallen >= spacelen) {
                logger(LOG_INFO,
                        "OpenLI: not enough space to save LIID from Email target message -- space provided %d, required %u\n", spacelen, vallen);
                return -1;
            }
            strncpy(liidspace, (char *)valptr, vallen);
            liidspace[vallen] = '\0';
        } else {
            dump_buffer_contents(msgbody, len);
            logger(LOG_INFO,
                "OpenLI: invalid field in received Email target announcement: %d.",
                f);
            return -1;
        }
        msgbody += (vallen + 4);
    }

    if (tgt->address == NULL) {
        logger(LOG_INFO,
                "OpenLI: received a Email target message with no address?");
        return -1;
    }
    return 0;
}

int decode_email_target_withdraw(uint8_t *msgbody, uint16_t len,
        email_target_t *tgt, char *liidspace, int spacelen) {

    return decode_email_target_announcement(msgbody, len, tgt, liidspace,
            spacelen);
}

int decode_sip_target_announcement(uint8_t *msgbody, uint16_t len,
        openli_sip_identity_t *sipid, char *liidspace, int spacelen) {

    uint8_t *msgend = msgbody + len;
    sipid->realm = NULL;
    sipid->realm_len = 0;
    sipid->username = NULL;
    sipid->username_len = 0;
    sipid->awaitingconfirm = 0;

    while (msgbody < msgend) {
        openli_proto_fieldtype_t f;
        uint8_t *valptr;
        uint16_t vallen;

        if (decode_tlv(msgbody, msgend, &f, &vallen, &valptr) == -1) {
            return -1;
        }

        if (f == OPENLI_PROTO_FIELD_SIP_USER) {
            DECODE_STRING_FIELD(sipid->username, valptr, vallen);
            sipid->username_len = strlen(sipid->username);
        } else if (f == OPENLI_PROTO_FIELD_SIP_REALM) {
            DECODE_STRING_FIELD(sipid->realm, valptr, vallen);
            sipid->realm_len = strlen(sipid->realm);
        } else if (f == OPENLI_PROTO_FIELD_LIID) {
            if (vallen >= spacelen) {
                logger(LOG_INFO,
                        "OpenLI: not enough space to save LIID from SIP target message -- space provided %d, required %u\n", spacelen, vallen);
                return -1;
            }
            strncpy(liidspace, (char *)valptr, vallen);
            liidspace[vallen] = '\0';
        } else {
            dump_buffer_contents(msgbody, len);
            logger(LOG_INFO,
                "OpenLI: invalid field in received SIP target announcement: %d.",
                f);
            return -1;
        }
        msgbody += (vallen + 4);
    }

    if (sipid->username == NULL) {
        logger(LOG_INFO,
                "OpenLI: received a SIP target message with no username?");
        return -1;
    }
    return 0;
}

int decode_sip_target_withdraw(uint8_t *msgbody, uint16_t len,
        openli_sip_identity_t *sipid, char *liidspace, int spacelen) {

    return decode_sip_target_announcement(msgbody, len, sipid, liidspace,
            spacelen);
}

int decode_coreserver_announcement(uint8_t *msgbody, uint16_t len,
        coreserver_t *cs) {
    uint8_t *msgend = msgbody + len;

    cs->servertype = OPENLI_CORE_SERVER_UNKNOWN;
    cs->ipstr = NULL;
    cs->portstr = NULL;
    cs->upper_portstr = NULL;
    cs->lower_portstr = NULL;
    cs->info = NULL;
    cs->awaitingconfirm = 0;
    cs->serverkey = NULL;

    while (msgbody < msgend) {
        openli_proto_fieldtype_t f;
        uint8_t *valptr;
        uint16_t vallen;

        if (decode_tlv(msgbody, msgend, &f, &vallen, &valptr) == -1) {
            return -1;
        }

        if (f == OPENLI_PROTO_FIELD_CORESERVER_TYPE) {
            cs->servertype = *((uint8_t *)valptr);
        } else if (f == OPENLI_PROTO_FIELD_CORESERVER_IP) {
            DECODE_STRING_FIELD(cs->ipstr, valptr, vallen);
        } else if (f == OPENLI_PROTO_FIELD_CORESERVER_PORT) {
            DECODE_STRING_FIELD(cs->portstr, valptr, vallen);
        } else if (f == OPENLI_PROTO_FIELD_CORESERVER_UPPER_PORT) {
            DECODE_STRING_FIELD(cs->upper_portstr, valptr, vallen);
        } else if (f == OPENLI_PROTO_FIELD_CORESERVER_LOWER_PORT) {
            DECODE_STRING_FIELD(cs->lower_portstr, valptr, vallen);
        } else {
            dump_buffer_contents(msgbody, len);
            logger(LOG_INFO,
                "OpenLI: invalid field in received core server announcement: %d.",
                f);
            return -1;
        }
        msgbody += (vallen + 4);
    }

    construct_coreserver_key(cs);
    if (cs->serverkey == NULL) {
        logger(LOG_INFO,
                "OpenLI: core server announcement is missing an IP address");
        return -1;
    }

    return 0;
}

int decode_coreserver_withdraw(uint8_t *msgbody, uint16_t len,
        coreserver_t *cs) {
    return decode_coreserver_announcement(msgbody, len, cs);
}

int decode_default_radius_announcement(uint8_t *msgbody, uint16_t len,
        default_radius_user_t *defuser) {

    uint8_t *msgend = msgbody + len;

    defuser->name = NULL;
    defuser->namelen = 0;
    defuser->awaitingconfirm = 0;

    while (msgbody < msgend) {
        openli_proto_fieldtype_t f;
        uint8_t *valptr;
        uint16_t vallen;

        if (decode_tlv(msgbody, msgend, &f, &vallen, &valptr) == -1) {
            return -1;
        }

        if (f == OPENLI_PROTO_FIELD_USERNAME) {
            if (defuser->name) {
                free(defuser->name);
            }
            DECODE_STRING_FIELD(defuser->name, valptr, vallen);
            defuser->namelen = strlen(defuser->name);
        }

        msgbody += (vallen + 4);
    }

    if (defuser->name == NULL) {
        logger(LOG_INFO,
                "OpenLI: received a default RADIUS user message with no username?");
        return -1;
    }
    return 0;
}

int decode_default_radius_withdraw(uint8_t *msgbody, uint16_t len,
        default_radius_user_t *defuser) {
    
    return decode_default_radius_announcement(msgbody, len, defuser);
}

int decode_staticip_announcement(uint8_t *msgbody, uint16_t len,
        static_ipranges_t *ipr) {

    uint8_t *msgend = msgbody + len;
    ipr->rangestr = NULL;
    ipr->awaitingconfirm = 0;
    ipr->liid = NULL;
    ipr->cin = 1;

    while (msgbody < msgend) {
        openli_proto_fieldtype_t f;
        uint8_t *valptr;
        uint16_t vallen;

        if (decode_tlv(msgbody, msgend, &f, &vallen, &valptr) == -1) {
            return -1;
        }
        if (f == OPENLI_PROTO_FIELD_LIID) {
            DECODE_STRING_FIELD(ipr->liid, valptr, vallen);
        } else if (f == OPENLI_PROTO_FIELD_STATICIP_RANGE) {
            DECODE_STRING_FIELD(ipr->rangestr, valptr, vallen);
        } else if (f == OPENLI_PROTO_FIELD_CIN) {
            ipr->cin = *((uint32_t *)valptr);
        } else {
            dump_buffer_contents(msgbody, len);
            logger(LOG_INFO,
                "OpenLI: invalid field in received LEA announcement: %d.",
                f);
            return -1;
        }
        msgbody += (vallen + 4);
    }

    return 0;

}

int decode_staticip_removal(uint8_t *msgbody, uint16_t len,
        static_ipranges_t *ipr) {
    return decode_staticip_announcement(msgbody, len, ipr);
}

int decode_staticip_modify(uint8_t *msgbody, uint16_t len,
        static_ipranges_t *ipr) {
    return decode_staticip_announcement(msgbody, len, ipr);
}

int decode_hi1_notification(uint8_t *msgbody, uint16_t len,
        hi1_notify_data_t *ndata) {

    uint8_t *msgend = msgbody + len;

    memset(ndata, 0, sizeof(hi1_notify_data_t));

    while (msgbody < msgend) {
        openli_proto_fieldtype_t f;
        uint8_t *valptr;
        uint16_t vallen;

        if (decode_tlv(msgbody, msgend, &f, &vallen, &valptr) == -1) {
            return -1;
        }

        if (f == OPENLI_PROTO_FIELD_LEAID) {
            DECODE_STRING_FIELD(ndata->agencyid, valptr, vallen);
        } else if (f == OPENLI_PROTO_FIELD_LIID) {
            DECODE_STRING_FIELD(ndata->liid, valptr, vallen);
        } else if (f == OPENLI_PROTO_FIELD_AUTHCC) {
            DECODE_STRING_FIELD(ndata->authcc, valptr, vallen);
        } else if (f == OPENLI_PROTO_FIELD_DELIVCC) {
            DECODE_STRING_FIELD(ndata->delivcc, valptr, vallen);
        } else if (f == OPENLI_PROTO_FIELD_USERNAME) {
            DECODE_STRING_FIELD(ndata->target_info, valptr, vallen);
        } else if (f == OPENLI_PROTO_FIELD_HI1_NOTIFY_TYPE) {
            ndata->notify_type = *((hi1_notify_t *)valptr);
        } else if (f == OPENLI_PROTO_FIELD_SEQNO) {
            ndata->seqno = *((uint32_t *)valptr);
        } else if (f == OPENLI_PROTO_FIELD_TS_SEC) {
            ndata->ts_sec = *((uint64_t *)valptr);
        } else if (f == OPENLI_PROTO_FIELD_TS_USEC) {
            ndata->ts_usec = *((uint32_t *)valptr);
        } else {
            dump_buffer_contents(msgbody, len);
            logger(LOG_INFO,
                "OpenLI: invalid field in received HI1 Notification: %d.",
                f);
            return -1;
        }
        msgbody += (vallen + 4);
    }

    return 0;
}

int decode_lea_announcement(uint8_t *msgbody, uint16_t len, liagency_t *lea) {

    uint8_t *msgend = msgbody + len;

    lea->hi2_ipstr = NULL;
    lea->hi2_portstr = NULL;
    lea->hi3_ipstr = NULL;
    lea->hi3_portstr = NULL;
    lea->agencyid = NULL;
    lea->agencycc = NULL;
    lea->keepalivefreq = 300;
    lea->keepalivewait = 0;

    while (msgbody < msgend) {
        openli_proto_fieldtype_t f;
        uint8_t *valptr;
        uint16_t vallen;

        if (decode_tlv(msgbody, msgend, &f, &vallen, &valptr) == -1) {
            return -1;
        }

        if (f == OPENLI_PROTO_FIELD_LEAID) {
            DECODE_STRING_FIELD(lea->agencyid, valptr, vallen);
        } else if (f == OPENLI_PROTO_FIELD_LEACC) {
                DECODE_STRING_FIELD(lea->agencycc, valptr, vallen);
        } else if (f == OPENLI_PROTO_FIELD_HI2IP) {
            DECODE_STRING_FIELD(lea->hi2_ipstr, valptr, vallen);
        } else if (f == OPENLI_PROTO_FIELD_HI2PORT) {
            DECODE_STRING_FIELD(lea->hi2_portstr, valptr, vallen);
        } else if (f == OPENLI_PROTO_FIELD_HI3IP) {
            DECODE_STRING_FIELD(lea->hi3_ipstr, valptr, vallen);
        } else if (f == OPENLI_PROTO_FIELD_HI3PORT) {
            DECODE_STRING_FIELD(lea->hi3_portstr, valptr, vallen);
        } else if (f == OPENLI_PROTO_FIELD_KAFREQ) {
            lea->keepalivefreq = *((uint32_t *)valptr);
        } else if (f == OPENLI_PROTO_FIELD_KAWAIT) {
            lea->keepalivewait = *((uint32_t *)valptr);
        } else {
            dump_buffer_contents(msgbody, len);
            logger(LOG_INFO,
                "OpenLI: invalid field in received LEA announcement: %d.",
                f);
            return -1;
        }
        msgbody += (vallen + 4);
    }

    return 0;
}

int decode_lea_withdrawal(uint8_t *msgbody, uint16_t len, liagency_t *lea) {
    return decode_lea_announcement(msgbody, len, lea);
}

int decode_default_email_compression_announcement(uint8_t *msgbody,
        uint16_t len, uint8_t *result) {

    uint8_t *msgend = msgbody + len;

    while (msgbody < msgend) {
        openli_proto_fieldtype_t f;
        uint8_t *valptr;
        uint16_t vallen;

        if (decode_tlv(msgbody, msgend, &f, &vallen, &valptr) == -1) {
            return -1;
        }

        if (f == OPENLI_PROTO_FIELD_DELIVER_COMPRESSED) {
            *result = *((uint8_t *)valptr);
        }
        msgbody += (vallen + 4);
    }
    return 0;
}

int decode_liid_mapping(uint8_t *msgbody, uint16_t len, char **agency,
        char **liid) {

    uint8_t *msgend = msgbody + len;

    while (msgbody < msgend) {
        openli_proto_fieldtype_t f;
        uint8_t *valptr;
        uint16_t vallen;

        if (decode_tlv(msgbody, msgend, &f, &vallen, &valptr) == -1) {
            return -1;
        }

        if (f == OPENLI_PROTO_FIELD_LIID) {
            DECODE_STRING_FIELD(*liid, valptr, vallen);
        } else if (f == OPENLI_PROTO_FIELD_LEAID) {
            DECODE_STRING_FIELD(*agency, valptr, vallen);
        } else {
            dump_buffer_contents(msgbody, len);
            logger(LOG_INFO,
                    "OpenLI: invalid field in received LIID mapping: %d.",
                    f);
            return -1;
        }
        msgbody += (vallen + 4);
    }

    return 0;
}

int decode_cease_mediation(uint8_t *msgbody, uint16_t len, char **liid) {
    uint8_t *msgend = msgbody + len;

    while (msgbody < msgend) {
        openli_proto_fieldtype_t f;
        uint8_t *valptr;
        uint16_t vallen;

        if (decode_tlv(msgbody, msgend, &f, &vallen, &valptr) == -1) {
            return -1;
        }

        if (f == OPENLI_PROTO_FIELD_LIID) {
            DECODE_STRING_FIELD(*liid, valptr, vallen);
        } else {
            dump_buffer_contents(msgbody, len);
            logger(LOG_INFO,
                    "OpenLI: invalid field in received cease mediation: %d.",
                    f);
            return -1;
        }
        msgbody += (vallen + 4);
    }

    return 0;
}


openli_proto_msgtype_t receive_net_buffer(net_buffer_t *nb, uint8_t **msgbody,
        uint16_t *msglen, uint64_t *intid) {

    openli_proto_msgtype_t rettype;
    int ret;

    if (nb == NULL) {
        return OPENLI_PROTO_NULL_BUFFER;
    }

    if (nb->buftype != NETBUF_RECV) {
        return OPENLI_PROTO_WRONG_BUFFER_TYPE;
    }

    rettype = parse_received_message(nb, msgbody, msglen, intid);
    if (rettype != OPENLI_PROTO_NO_MESSAGE) {
        return rettype;
    }

    /* Not enough data in the buffer for a complete message, read some more. */
    if (NETBUF_SPACE_REM(nb) < NETBUF_ALLOC_SIZE) {
        if (extend_net_buffer(nb, NETBUF_ALLOC_SIZE) == -1) {
            return OPENLI_PROTO_BUFFER_TOO_FULL;
        }
    }

    if (nb->ssl != NULL){
        ret = SSL_read(nb->ssl, nb->appendptr, NETBUF_SPACE_REM(nb));
    }
    else {
        ret = recv(nb->fd, nb->appendptr, NETBUF_SPACE_REM(nb), MSG_DONTWAIT);
    }
    
    if (ret <= 0) {
        if (ret < 0 && (errno == EAGAIN || errno == EWOULDBLOCK)) {
            return OPENLI_PROTO_NO_MESSAGE;
        }
        if (ret == 0) {
            /* Other end disconnected */
            return OPENLI_PROTO_PEER_DISCONNECTED;
        }
        return OPENLI_PROTO_RECV_ERROR;
    }

    nb->appendptr += ret;

    rettype = parse_received_message(nb, msgbody, msglen, intid);
    return rettype;
}


//Check the RMQ connection for new frames/messages, new messages will be placed
//inside the netbuffer 
openli_proto_msgtype_t receive_RMQ_buffer(net_buffer_t *nb, 
        amqp_connection_state_t amqp_state, 
        uint8_t **msgbody, uint16_t *msglen, uint64_t *intid) {

    amqp_frame_t frame;
    amqp_rpc_reply_t ret;
    amqp_envelope_t envelope;

    openli_proto_msgtype_t rettype;
    struct timeval tv;
    tv.tv_sec = 0;
    tv.tv_usec = 10;

    if (nb == NULL) {
        return OPENLI_PROTO_NULL_BUFFER;
    }

    if (nb->buftype != NETBUF_RECV) {
        return OPENLI_PROTO_WRONG_BUFFER_TYPE;
    }

    rettype = parse_received_message(nb, msgbody, msglen, intid);
    if (rettype != OPENLI_PROTO_NO_MESSAGE) {
        return rettype;
    }

    amqp_maybe_release_buffers(amqp_state);
    ret = amqp_consume_message(amqp_state, &envelope, &tv, 0);

    if (AMQP_RESPONSE_NORMAL != ret.reply_type) {
        if (AMQP_RESPONSE_LIBRARY_EXCEPTION == ret.reply_type &&
                AMQP_STATUS_UNEXPECTED_STATE == ret.library_error) {
            if (AMQP_STATUS_OK != amqp_simple_wait_frame(amqp_state, &frame)) {
                if (nb->unacked > 0) {
                    if (amqp_basic_ack (amqp_state,
                                nb->rmq_channel,
                                nb->last_tag,
                                1) != 0 ) {
                        logger(LOG_INFO,
                                "OpenLI: RMQ error in basic acknowledgement");
                    }
                    nb->unacked = 0;
                }
                return OPENLI_PROTO_NO_MESSAGE;
            }

            if (AMQP_FRAME_METHOD == frame.frame_type) {
                switch (frame.payload.method.id) {
                    case AMQP_BASIC_ACK_METHOD: 
                        /* if we've turned publisher confirms on, and
                         * we've published a message here, then this is a
                         * message being confirmed.
                         */
                        return OPENLI_PROTO_NO_MESSAGE;
                    case AMQP_BASIC_RETURN_METHOD:
                        /* if a published message couldn't be routed and the
                         * mandatory flag was set this is what would be
                         * returned. The message then needs to be read.
                        */
                        {
                            amqp_message_t message;
                            ret = amqp_read_message(amqp_state, frame.channel, &message, 0);
                            if (AMQP_RESPONSE_NORMAL != ret.reply_type) {
                                return OPENLI_PROTO_RECV_ERROR;
                            }
                            amqp_destroy_message(&message);
                        }

                        return OPENLI_PROTO_NO_MESSAGE;

                    case AMQP_CHANNEL_CLOSE_METHOD:
                        /* a channel.close method happens when a channel
                         * exception occurs, this can happen by publishing to
                         * an exchange that doesn't exist (for example).
                         *
                         * In this case you would need to open another channel,
                         * redeclare any queues that were declared auto-delete,
                         * and restart any consumers that were attached to the
                         * previous channel.
                         */
                        logger(LOG_INFO, "OpenLI: RMQ Channel closed");
                        return OPENLI_PROTO_RECV_ERROR;

                    case AMQP_CONNECTION_CLOSE_METHOD:
                        /* a connection.close method happens when a connection
                         * exception occurs, this can happen by trying to use
                         * a channel that isn't open (for example).
                         *
                         * In this case the whole connection must be restarted.
                         */
                        return OPENLI_PROTO_PEER_DISCONNECTED;

                    default:
                        logger(LOG_INFO, "An unexpected method was received %u\n",
                        frame.payload.method.id);
                        return OPENLI_PROTO_RECV_ERROR;
                }
            }
        }
    }
    else {
        nb->last_tag = envelope.delivery_tag;
        nb->unacked ++;
        nb->rmq_channel = envelope.channel;
    }
    /* Ensure the buffer is big enough to hold the new message. */
    while (NETBUF_SPACE_REM(nb) < envelope.message.body.len) {
        if (extend_net_buffer(nb, envelope.message.body.len) == -1) {
            return OPENLI_PROTO_BUFFER_TOO_FULL;
        }
    }

    memcpy(nb->appendptr, 
            envelope.message.body.bytes,
            envelope.message.body.len);
    nb->appendptr += envelope.message.body.len;
    amqp_destroy_envelope(&envelope);

    if (nb->unacked >= 32) {
        if (amqp_basic_ack (amqp_state,
                nb->rmq_channel,
                nb->last_tag,
                1) != 0 ) {
            logger(LOG_INFO, "OpenLI: RMQ error in basic acknowledgement");
        }
        nb->unacked = 0;
    }

    rettype = parse_received_message(nb, msgbody, msglen, intid);
    return rettype;
}

void nb_log_transmit_error(openli_proto_msgtype_t err) {
    switch(err) {
        case OPENLI_PROTO_NULL_BUFFER:
            logger(LOG_INFO,
                    "OpenLI: attempted to transmit using a NULL buffer.");
            break;
        case OPENLI_PROTO_WRONG_BUFFER_TYPE:
            logger(LOG_INFO,
                    "OpenLI: attempted to transmit using a receive buffer.");
            break;
        case OPENLI_PROTO_SEND_ERROR:
            logger(LOG_INFO,
                    "OpenLI: error while transmitting data from net buffer: %s",
                    strerror(errno));
            break;
        case OPENLI_PROTO_PEER_DISCONNECTED:
            logger(LOG_INFO,
                    "OpenLI: remote peer disconnected while sending protocol message.");
            break;
        default:
            logger(LOG_DEBUG,
                    "OpenLI: unrecognised transmit net buffer error %d.", err);
            break;
    }

}

void nb_log_receive_error(openli_proto_msgtype_t err) {

    switch(err) {
        case OPENLI_PROTO_NULL_BUFFER:
            logger(LOG_INFO,
                    "OpenLI: attempted to receive using a NULL buffer.");
            break;
        case OPENLI_PROTO_WRONG_BUFFER_TYPE:
            logger(LOG_INFO,
                    "OpenLI: attempted to receive using a transmit buffer.");
            break;
        case OPENLI_PROTO_RECV_ERROR:
            logger(LOG_INFO,
                    "OpenLI: error while receiving data into net buffer: %s",
                    strerror(errno));
            break;
        case OPENLI_PROTO_BUFFER_TOO_FULL:
            logger(LOG_INFO,
                    "OpenLI: unable to allocate larger net buffer.");
            break;
        case OPENLI_PROTO_PEER_DISCONNECTED:
            logger(LOG_INFO,
                    "OpenLI: remote peer disconnected while receiving protocol message.");
            break;
        case OPENLI_PROTO_INVALID_MESSAGE:
            logger(LOG_INFO,
                    "OpenLI: received invalid protocol message.");
            break;
        case OPENLI_PROTO_NO_MESSAGE:
            logger(LOG_INFO,
                    "OpenLI: error cause not recorded by OpenLI :(");
            break;
        default:
            logger(LOG_DEBUG,
                    "OpenLI: unrecognised receive net buffer error %d.", err);
            break;
    }

}
// vim: set sw=4 tabstop=4 softtabstop=4 expandtab :<|MERGE_RESOLUTION|>--- conflicted
+++ resolved
@@ -381,14 +381,9 @@
          sizeof(common.toend_time) + sizeof(common.tomediate) + \
          strlen(common.targetagency) + sizeof(common.destid) + \
          sizeof(common.encrypt) + common.delivcc_len + \
-<<<<<<< HEAD
-         (uuid_is_null(common.xid) ? 0 : 36 + 4) + \
-         (common.encryptkey ? (strlen(common.encryptkey) + 4) : 0) + (9 * 4))
-=======
          (36 * common.xid_count) + \
          (common.encryptkey ? (strlen(common.encryptkey) + 4) : 0) + \
          ((9 + common.xid_count) * 4))
->>>>>>> d3ef470f
 
 #define VENDMIRROR_IPINTERCEPT_MODIFY_BODY_LEN(ipint) \
         (INTERCEPT_COMMON_LEN(ipint->common) + \
@@ -463,11 +458,6 @@
         }
     }
 
-<<<<<<< HEAD
-    if (!uuid_is_null(common->xid)) {
-        char uuid[64];
-        uuid_unparse(common->xid, uuid);
-=======
     for (i = 0; i < common->xid_count; i++) {
         char uuid[64];
         if (uuid_is_null(common->xids[i])) {
@@ -475,7 +465,6 @@
         }
 
         uuid_unparse(common->xids[i], uuid);
->>>>>>> d3ef470f
         if (strlen(uuid) == 36) {
             if (push_tlv(nb, OPENLI_PROTO_FIELD_XID, (uint8_t *)uuid, 36) == -1)
             {
@@ -1577,12 +1566,8 @@
     common->encrypt = 0;
     common->encryptkey = NULL;
     common->seqtrackerid = 0;
-<<<<<<< HEAD
-    uuid_clear(common->xid);
-=======
     common->xids = NULL;
     common->xid_count = 0;
->>>>>>> d3ef470f
 
 }
 
@@ -1626,11 +1611,6 @@
             break;
         case OPENLI_PROTO_FIELD_XID:
             DECODE_STRING_FIELD(uuid, valptr, vallen);
-<<<<<<< HEAD
-            if (uuid_parse(uuid, common->xid) < 0) {
-                logger(LOG_INFO, "OpenLI: XID '%s' is not a valid UUID", uuid);
-                uuid_clear(common->xid);
-=======
             common->xids = realloc(common->xids,
                     (common->xid_count + 1) * sizeof(uuid_t));
 
@@ -1639,7 +1619,6 @@
                 uuid_clear(common->xids[common->xid_count]);
             } else {
                 common->xid_count ++;
->>>>>>> d3ef470f
             }
             free(uuid);
             break;
