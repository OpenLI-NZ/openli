/*
 *
 * Copyright (c) 2024 SearchLight Ltd, New Zealand.
 * All rights reserved.
 *
 * This file is part of OpenLI.
 *
 * This code has been developed by the University of Waikato WAND
 * research group. For further information please see http://www.wand.net.nz/
 *
 * OpenLI is free software; you can redistribute it and/or modify
 * it under the terms of the GNU General Public License as published by
 * the Free Software Foundation; either version 3 of the License, or
 * (at your option) any later version.
 *
 * OpenLI is distributed in the hope that it will be useful,
 * but WITHOUT ANY WARRANTY; without even the implied warranty of
 * MERCHANTABILITY or FITNESS FOR A PARTICULAR PURPOSE.  See the
 * GNU General Public License for more details.
 *
 * You should have received a copy of the GNU General Public License
 * along with this program.  If not, see <http://www.gnu.org/licenses/>.
 *
 *
 */


#include <errno.h>
#include <pthread.h>
#include <unistd.h>
#include <arpa/inet.h>
#include <libtrace_parallel.h>
#include <assert.h>
#include <netdb.h>
#include <sys/socket.h>
#include <netinet/in.h>
#include <sys/timerfd.h>

#include "etsili_core.h"
#include "collector.h"
#include "collector_sync.h"
#include "collector_publish.h"
#include "configparser_collector.h"
#include "logger.h"
#include "intercept.h"
#include "netcomms.h"
#include "util.h"
#include "ipmmiri.h"
#include "umtsiri.h"
#include "ipiri.h"
#include "collector_util.h"

collector_sync_t *init_sync_data(collector_global_t *glob) {

	collector_sync_t *sync = (collector_sync_t *)
			malloc(sizeof(collector_sync_t));

    sync->glob = &(glob->syncip);
    sync->allusers = NULL;
    sync->x2x3_queues = NULL;
    sync->ipintercepts = NULL;
    sync->knownvoips = NULL;
    sync->userintercepts = NULL;
    sync->coreservers = NULL;
    sync->defaultradiususers = NULL;
    sync->instruct_fd = -1;
    sync->instruct_fail = 0;
    sync->instruct_log = 1;
    sync->instruct_events = ZMQ_POLLIN | ZMQ_POLLOUT;
    sync->hellosreceived = 0;

    sync->outgoing = NULL;
    sync->incoming = NULL;
    sync->info = &(glob->sharedinfo);
    sync->info_mutex = &(glob->config_mutex);

    sync->upcoming_intercept_events = NULL;
    sync->upcomingtimerfd = -1;

    sync->radiusplugin = init_access_plugin(ACCESS_RADIUS);
    sync->freegenerics = glob->syncgenericfreelist;
    sync->activeips = NULL;

    sync->pubsockcount = glob->seqtracker_threads;
    sync->forwardcount = glob->forwarding_threads;
    sync->emailcount = glob->email_threads;
    sync->sipcount = glob->sip_threads;
    sync->gtpcount = glob->gtp_threads;

    sync->zmq_pubsocks = calloc(sync->pubsockcount, sizeof(void *));
    sync->zmq_fwdctrlsocks = calloc(sync->forwardcount, sizeof(void *));
    sync->zmq_emailsocks = calloc(sync->emailcount, sizeof(void *));
    sync->zmq_gtpsocks = calloc(sync->gtpcount, sizeof(void *));
    sync->zmq_sipsocks = calloc(sync->sipcount, sizeof(void *));

    sync->ctx = glob->sslconf.ctx;
    sync->ssl = NULL;

    sync->zmq_colsock = zmq_socket(glob->zmq_ctxt, ZMQ_PULL);
    if (zmq_bind(sync->zmq_colsock, "inproc://openli-ipsync") != 0) {
        logger(LOG_INFO, "OpenLI: colsync thread unable to bind to zmq socket for collector updates: %s",
                strerror(errno));
        zmq_close(sync->zmq_colsock);
        sync->zmq_colsock = NULL;
    }

    init_zmq_socket_array(sync->zmq_fwdctrlsocks, sync->forwardcount,
            "inproc://openliforwardercontrol_sync", glob->zmq_ctxt, -1);

    init_zmq_socket_array(sync->zmq_emailsocks, sync->emailcount,
            "inproc://openliemailcontrol_sync", glob->zmq_ctxt, -1);

    init_zmq_socket_array(sync->zmq_gtpsocks, sync->gtpcount,
            "inproc://openligtpcontrol_sync", glob->zmq_ctxt, -1);

    init_zmq_socket_array(sync->zmq_sipsocks, sync->sipcount,
            "inproc://openlisipcontrol_sync", glob->zmq_ctxt, -1);

    init_zmq_socket_array(sync->zmq_pubsocks, sync->pubsockcount,
            "inproc://openlipub", glob->zmq_ctxt, -1);

    return sync;

}

#define HALT_THREADS(socks, count) \
    pthread_mutex_lock(&(haltinfo.mutex)); \
    haltinfo.halted = 0; \
    haltfails = send_halt_message_to_zmq_socket_array( \
        socks, count, &haltinfo); \
    \
    if (haltfails) { \
        haltattempts ++; \
        usleep(250000); \
        continue; \
    } \
    \
    while (count > 0 && haltinfo.halted < count) { \
        pthread_cond_wait(&(haltinfo.cond), &(haltinfo.mutex)); \
    } \
    pthread_mutex_unlock(&(haltinfo.mutex));


void clean_sync_data(collector_sync_t *sync) {

    int zero=0;
    int haltattempts = 0, haltfails = 0;
    ip_to_session_t *iter, *tmp;
    default_radius_user_t *raditer, *radtmp;
    halt_info_t haltinfo;
    x_input_sync_t *xpush, *xtmp;

    if (sync->instruct_fd != -1) {
	    close(sync->instruct_fd);
	    sync->instruct_fd = -1;
    }

    HASH_ITER(hh, sync->activeips, iter, tmp) {
        HASH_DELETE(hh, sync->activeips, iter);
        free(iter->session);
        free(iter->owner);
        free(iter);
    }

    HASH_ITER(hh, sync->defaultradiususers, raditer, radtmp) {
        HASH_DELETE(hh, sync->defaultradiususers, raditer);
        if (raditer->name) {
            free(raditer->name);
        }
        free(raditer);
    }

    clear_intercept_time_events(&(sync->upcoming_intercept_events));
    if (sync->upcomingtimerfd != -1) {
        close(sync->upcomingtimerfd);
    }

    free_all_users(sync->allusers);
    clear_user_intercept_list(sync->userintercepts);
    free_all_ipintercepts(&(sync->ipintercepts));
    free_coreserver_list(sync->coreservers);
    free_all_voipintercepts(&(sync->knownvoips));

    if (sync->outgoing) {
        destroy_net_buffer(sync->outgoing, NULL);
    }

    if (sync->incoming) {
        destroy_net_buffer(sync->incoming, NULL);
    }

    if (sync->radiusplugin) {
        destroy_access_plugin(sync->radiusplugin);
    }

    if(sync->ssl){
        SSL_free(sync->ssl);
    }

    sync->allusers = NULL;
    sync->ipintercepts = NULL;
    sync->knownvoips = NULL;
    sync->defaultradiususers = NULL;
    sync->userintercepts = NULL;
    sync->outgoing = NULL;
    sync->incoming = NULL;
    sync->radiusplugin = NULL;
    sync->activeips = NULL;

    pthread_mutex_init(&(haltinfo.mutex), NULL);
    pthread_cond_init(&(haltinfo.cond), NULL);

    while (haltattempts < 10) {
        haltfails = 0;

        if (sync->zmq_colsock) {
            int x;
            openli_state_update_t recvd;

            do {
                x = zmq_recv(sync->zmq_colsock, &recvd, sizeof(recvd),
                        ZMQ_DONTWAIT);
                if (x < 0 && errno == EAGAIN) {
                    continue;
                }
                if (x < 0) {
                    break;
                }

                if (recvd.type == OPENLI_UPDATE_RADIUS ||
                        recvd.type == OPENLI_UPDATE_GTP) {
                    trace_destroy_packet(recvd.data.pkt);
                }
            } while (x >= 0);
            zmq_setsockopt(sync->zmq_colsock, ZMQ_LINGER, &zero, sizeof(zero));
            zmq_close(sync->zmq_colsock);
            sync->zmq_colsock = NULL;
        }

        HASH_ITER(hh, sync->x2x3_queues, xpush, xtmp) {
            if (xpush->zmq_socket) {
                HALT_THREADS(&(xpush->zmq_socket), 1);
                zmq_close(xpush->zmq_socket);
            }
            HASH_DELETE(hh, sync->x2x3_queues, xpush);
            if (xpush->identifier) {
                free(xpush->identifier);
            }
            free(xpush);
        }

        HALT_THREADS(sync->zmq_sipsocks, sync->sipcount);
        HALT_THREADS(sync->zmq_emailsocks, sync->emailcount);
        HALT_THREADS(sync->zmq_gtpsocks, sync->gtpcount);
        HALT_THREADS(sync->zmq_pubsocks, sync->pubsockcount);
        HALT_THREADS(sync->zmq_fwdctrlsocks, sync->forwardcount);
        break;
    }

    pthread_mutex_destroy(&(haltinfo.mutex));
    pthread_cond_destroy(&(haltinfo.cond));

    free(sync->zmq_emailsocks);
    free(sync->zmq_sipsocks);
    free(sync->zmq_gtpsocks);
    free(sync->zmq_pubsocks);
    free(sync->zmq_fwdctrlsocks);

}

static int forward_provmsg_to_workers(void **zmq_socks, int sockcount,
        uint8_t *provmsg, uint16_t msglen, openli_proto_msgtype_t msgtype,
        const char *workertype) {

    openli_export_recv_t *topush;
    int i, ret, errcount = 0;

    for (i = 0; i < sockcount; i++) {
        topush = (openli_export_recv_t *)calloc(1,
                sizeof(openli_export_recv_t));

        topush->type = OPENLI_EXPORT_PROVISIONER_MESSAGE;
        topush->data.provmsg.msgtype = msgtype;
        topush->data.provmsg.msgbody = (uint8_t *)malloc(msglen);
        memcpy(topush->data.provmsg.msgbody, provmsg, msglen);
        topush->data.provmsg.msglen = msglen;

        ret = zmq_send(zmq_socks[i], &topush, sizeof(topush), 0);
        if (ret < 0) {
            logger(LOG_INFO, "Unable to forward provisioner message to %s worker %d: %s", workertype, i, strerror(errno));

            free(topush->data.provmsg.msgbody);
            free(topush);

            errcount ++;
            continue;
        }
    }

    return 1;

}

static inline void push_coreserver_msg(collector_sync_t *sync,
        coreserver_t *cs, uint8_t msgtype) {

    sync_sendq_t *sendq, *tmp;
    pthread_mutex_lock(&(sync->glob->mutex));
    HASH_ITER(hh, (sync_sendq_t *)(sync->glob->collector_queues), sendq, tmp) {
        openli_pushed_t msg;

        memset(&msg, 0, sizeof(openli_pushed_t));
        msg.type = msgtype;
        msg.data.coreserver = deep_copy_coreserver(cs);
        libtrace_message_queue_put(sendq->q, (void *)(&msg));
    }
    pthread_mutex_unlock(&(sync->glob->mutex));
}

void sync_thread_publish_reload(collector_sync_t *sync) {

    size_t i;
    openli_export_recv_t *expmsg;

    for (i = 0; i < sync->pubsockcount; i++) {
        expmsg = (openli_export_recv_t *)calloc(1,
                sizeof(openli_export_recv_t));
        expmsg->type = OPENLI_EXPORT_RECONFIGURE_INTERCEPTS;
        expmsg->data.packet = NULL;

        publish_openli_msg(sync->zmq_pubsocks[i], expmsg);
    }
}

static int export_raw_sync_packet_content(access_plugin_t *p,
        collector_sync_t *sync, ipintercept_t *ipint, void *parseddata,
        uint32_t seqno, uint32_t cin) {

    openli_export_recv_t *msg;
    uint8_t *ipptr = NULL;
    uint16_t iplen;
    struct timeval tv;
    openli_pcap_header_t *pcap;

    int iteration = 0;

    do {
        ipptr = p->get_ip_contents(p, parseddata, &iplen, iteration);

        if (!ipptr) {
            break;
        }

        msg = (openli_export_recv_t *)calloc(1, sizeof(openli_export_recv_t));
        msg->type = OPENLI_EXPORT_RAW_SYNC;
        msg->destid = ipint->common.destid;
        msg->data.rawip.liid = strdup(ipint->common.liid);

        msg->data.rawip.ipcontent = malloc(iplen +
                sizeof(openli_pcap_header_t));
        memcpy(msg->data.rawip.ipcontent + sizeof(openli_pcap_header_t), ipptr,
                iplen);
        msg->data.rawip.ipclen = iplen + sizeof(openli_pcap_header_t);
        msg->data.rawip.seqno = seqno;
        msg->data.rawip.cin = cin;

        /* XXX should probably add a plugin callback to get the timestamp
         * for the packet, but since this code path is GTP specific and I'm
         * planning to rewrite GTP handling soon, I'll just use 'now' as
         * a substitute in the meantime.
         */
        gettimeofday(&tv, NULL);
        pcap = (openli_pcap_header_t *)msg->data.rawip.ipcontent;
        pcap->ts_sec = tv.tv_sec;
        pcap->ts_usec = tv.tv_usec;
        pcap->wirelen = iplen;
        pcap->caplen = iplen;
        iteration ++;

        publish_openli_msg(sync->zmq_pubsocks[ipint->common.seqtrackerid], msg);
    } while (ipptr);

    return iteration;
}

static int create_iri_from_packet_event(collector_sync_t *sync,
        access_session_t *sess, ipintercept_t *ipint, access_plugin_t *p,
        void *parseddata) {
	struct timeval now;

    if (ipint->common.tomediate == OPENLI_INTERCEPT_OUTPUTS_CCONLY) {
        return 0;
    }

	gettimeofday(&now, NULL);
	if (!INTERCEPT_IS_ACTIVE(ipint, now)) {
		return 0;
	}

    if (ipint->accesstype == INTERNET_ACCESS_TYPE_MOBILE) {
        return create_mobiri_job_from_packet(sync, sess, ipint, p, parseddata);
    }

    return create_ipiri_job_from_packet(sync, sess, ipint, p, parseddata);
}

static int create_iri_from_session(collector_sync_t *sync,
        access_session_t *sess, ipintercept_t *ipint, uint8_t special) {

	struct timeval now;

    if (ipint->common.tomediate == OPENLI_INTERCEPT_OUTPUTS_CCONLY) {
        return 0;
    }

	gettimeofday(&now, NULL);
	if (!INTERCEPT_IS_ACTIVE(ipint, now)) {
		return 0;
	}

    if (ipint->accesstype == INTERNET_ACCESS_TYPE_MOBILE) {
        return create_mobiri_job_from_session(sync, sess, ipint, special);
    }

    return create_ipiri_job_from_session(sync, sess, ipint, special);

}

static void generate_startend_ipiris(collector_sync_t *sync,
		ipintercept_t *ipint, time_t tstamp) {

    int irirequired;
    access_session_t *sess, *tmp2;
    static_ipranges_t *ipr, *tmpr;
    internet_user_t *user;

    if (ipint->common.toend_time <= tstamp && ipint->common.toend_time != 0) {
        irirequired = OPENLI_IPIRI_ENDWHILEACTIVE;
    } else if (ipint->common.tostart_time <= tstamp &&
				ipint->common.tostart_time != 0) {
        irirequired = OPENLI_IPIRI_STARTWHILEACTIVE;
    } else {
        return;
    }

    HASH_ITER(hh, ipint->statics, ipr, tmpr) {
        create_ipiri_job_from_iprange(sync, ipr, ipint, irirequired);
    }

    user = lookup_user_by_intercept(sync->allusers, ipint);

    if (user == NULL) {
        return;
    }

    /* Update all IP sessions for the target */
    HASH_ITER(hh, user->sessions, sess, tmp2) {
        create_iri_from_session(sync, sess, ipint, irirequired);
    }
}


static inline void push_static_iprange_to_collectors(
        libtrace_message_queue_t *q, ipintercept_t *ipint,
        static_ipranges_t *ipr) {

    openli_pushed_t msg;
    staticipsession_t *staticsess = NULL;

    if (ipr->liid == NULL || ipr->rangestr == NULL) {
        return;
    }

    staticsess = create_staticipsession(ipint, ipr->rangestr, ipr->cin);

    memset(&msg, 0, sizeof(openli_pushed_t));
    msg.type = OPENLI_PUSH_IPRANGE;
    msg.data.iprange = staticsess;

    libtrace_message_queue_put(q, (void *)(&msg));

}

static inline void push_static_iprange_modify_to_collectors(
        libtrace_message_queue_t *q, ipintercept_t *ipint,
        static_ipranges_t *ipr) {

    openli_pushed_t msg;
    staticipsession_t *staticsess = NULL;

    if (ipr->liid == NULL || ipr->rangestr == NULL) {
        return;
    }

    staticsess = create_staticipsession(ipint, ipr->rangestr, ipr->cin);
    memset(&msg, 0, sizeof(openli_pushed_t));
    msg.type = OPENLI_PUSH_MODIFY_IPRANGE;
    msg.data.iprange = staticsess;

    libtrace_message_queue_put(q, (void *)(&msg));
}

static inline void push_static_iprange_remove_to_collectors(
        libtrace_message_queue_t *q, ipintercept_t *ipint,
        static_ipranges_t *ipr) {

    openli_pushed_t msg;
    staticipsession_t *staticsess = NULL;

    if (ipr->liid == NULL || ipr->rangestr == NULL) {
        return;
    }

    staticsess = create_staticipsession(ipint, ipr->rangestr, ipr->cin);
    memset(&msg, 0, sizeof(openli_pushed_t));
    msg.type = OPENLI_PUSH_REMOVE_IPRANGE;
    msg.data.iprange = staticsess;

    libtrace_message_queue_put(q, (void *)(&msg));

}

static inline void push_single_vendmirrorid(libtrace_message_queue_t *q,
        ipintercept_t *ipint, uint8_t msgtype) {

    vendmirror_intercept_t *jm;
    openli_pushed_t msg;

    if (ipint->vendmirrorid == OPENLI_VENDOR_MIRROR_NONE) {
        return;
    }

    jm = create_vendmirror_intercept(ipint);
    if (!jm) {
        logger(LOG_INFO,
                "OpenLI: ran out of memory while creating JMirror intercept message.");
        return;
    }

    memset(&msg, 0, sizeof(openli_pushed_t));
    msg.type = msgtype;
    msg.data.mirror = jm;

    libtrace_message_queue_put(q, (void *)(&msg));
}

static void push_all_coreservers(coreserver_t *servers,
        libtrace_message_queue_t *q) {

    coreserver_t *cs, *tmp;
    HASH_ITER(hh, servers, cs, tmp) {
        openli_pushed_t msg;

        memset(&msg, 0, sizeof(openli_pushed_t));
        msg.type = OPENLI_PUSH_CORESERVER;
        msg.data.coreserver = deep_copy_coreserver(cs);
        libtrace_message_queue_put(q, (void *)(&msg));
    }
}

static int send_to_provisioner(collector_sync_t *sync) {

    int ret;
    openli_proto_msgtype_t err = OPENLI_PROTO_NO_MESSAGE;

    ret = transmit_net_buffer(sync->outgoing, &err);
    if (ret == -1) {
        /* Something went wrong */
        if (sync->instruct_log) {
            nb_log_transmit_error(err);
            logger(LOG_INFO,
                    "OpenLI: error sending message from collector to provisioner.");
        }
        return -1;
    }

    if (ret == 0) {
        /* Everything has been sent successfully, no more to send right now. */
        sync->instruct_events = ZMQ_POLLIN;
    }

    return 1;
}

static int new_staticiprange(collector_sync_t *sync, uint8_t *intmsg,
        uint16_t msglen) {

    static_ipranges_t *ipr, *found;
    ipintercept_t *ipint;
    sync_sendq_t *tmp, *sendq;
	struct timeval now;

    ipr = (static_ipranges_t *)malloc(sizeof(static_ipranges_t));

    if (decode_staticip_announcement(intmsg, msglen, ipr) == -1) {
        if (sync->instruct_log) {
            logger(LOG_INFO,
                    "OpenLI: received invalid static IP range from provisioner.");
        }
        free(ipr);
        return -1;
    }

    HASH_FIND(hh_liid, sync->ipintercepts, ipr->liid, strlen(ipr->liid), ipint);
    if (!ipint) {
        if (sync->instruct_log) {
            logger(LOG_INFO,
                "OpenLI: received static IP range for LIID %s, but this LIID is unknown?",
                ipr->liid);
        }
        free(ipr);
        return -1;
    }

    HASH_FIND(hh, ipint->statics, ipr->rangestr, strlen(ipr->rangestr), found);
    if (found) {
        found->awaitingconfirm = 0;
        free_single_staticiprange(ipr);
        return 1;
    }

    logger(LOG_INFO,
            "OpenLI: intercepting static IP range %s for LIID %s, AuthCC %s",
            ipr->rangestr, ipint->common.liid, ipint->common.authcc);

    /* XXX assumes each range corresponds to a unique session, not
     * necessarily true but probably doesn't matter too much as this is just
     * some informational stat tracking */
    pthread_mutex_lock(sync->glob->stats_mutex);
    sync->glob->stats->ipsessions_added_diff ++;
    sync->glob->stats->ipsessions_added_total ++;
    pthread_mutex_unlock(sync->glob->stats_mutex);

    HASH_ADD_KEYPTR(hh, ipint->statics, ipr->rangestr,
            strlen(ipr->rangestr), ipr);

    if (ipint->common.tomediate != OPENLI_INTERCEPT_OUTPUTS_CCONLY) {
    	gettimeofday(&now, NULL);
	    if (INTERCEPT_IS_ACTIVE(ipint, now)) {
	        create_ipiri_job_from_iprange(sync, ipr, ipint, OPENLI_IPIRI_STARTWHILEACTIVE);
	    }
    }

    HASH_ITER(hh, (sync_sendq_t *)(sync->glob->collector_queues),
            sendq, tmp) {
        push_static_iprange_to_collectors(sendq->q, ipint, ipr);
    }

    return 1;
}

static int modify_staticiprange(collector_sync_t *sync, static_ipranges_t *ipr)
{

    static_ipranges_t *found;
    ipintercept_t *ipint;
    sync_sendq_t *tmp, *sendq;


    HASH_FIND(hh_liid, sync->ipintercepts, ipr->liid, strlen(ipr->liid), ipint);
    if (!ipint) {
        if (sync->instruct_log) {
            logger(LOG_INFO,
                "OpenLI: received static IP range to modify for LIID %s, but this LIID is unknown?",
                ipr->liid);
        }
        free(ipr);
        return -1;
    }

    HASH_FIND(hh, ipint->statics, ipr->rangestr, strlen(ipr->rangestr), found);
    if (found) {
        logger(LOG_INFO, "OpenLI: modifying capture of IP prefix %s for LIID %s -- CIN was %u, now %u",
                ipr->rangestr, ipr->liid, found->cin, ipr->cin);
        found->cin = ipr->cin;
        HASH_ITER(hh, (sync_sendq_t *)(sync->glob->collector_queues),
                sendq, tmp) {
            push_static_iprange_modify_to_collectors(sendq->q, ipint, found);
        }
    }

    return 1;
}

static int update_staticiprange(collector_sync_t *sync, static_ipranges_t *ipr,
        ipintercept_t *ipint, int irirequired) {

    static_ipranges_t *found;
    sync_sendq_t *tmp, *sendq;

    HASH_FIND(hh, ipint->statics, ipr->rangestr, strlen(ipr->rangestr), found);
    if (found) {
        openli_pushed_t pmsg;
        if (irirequired != -1) {
            create_ipiri_job_from_iprange(sync, found, ipint, irirequired);
        }
        HASH_ITER(hh, (sync_sendq_t *)(sync->glob->collector_queues),
                sendq, tmp) {

            memset(&pmsg, 0, sizeof(pmsg));
            pmsg.type = OPENLI_PUSH_UPDATE_IPRANGE_INTERCEPT;
            pmsg.data.iprange = create_staticipsession(ipint, found->rangestr,
                    found->cin);
            libtrace_message_queue_put(sendq->q, &pmsg);
        }
    }
    return 0;
}

static int remove_staticiprange(collector_sync_t *sync, static_ipranges_t *ipr)
{

    static_ipranges_t *found;
    ipintercept_t *ipint;
    sync_sendq_t *tmp, *sendq;


    HASH_FIND(hh_liid, sync->ipintercepts, ipr->liid, strlen(ipr->liid), ipint);
    if (!ipint) {
        if (sync->instruct_log) {
            logger(LOG_INFO,
                "OpenLI: received static IP range to remove for LIID %s, but this LIID is unknown?",
                ipr->liid);
        }
        free(ipr);
        return -1;
    }

    HASH_FIND(hh, ipint->statics, ipr->rangestr, strlen(ipr->rangestr), found);
    if (found) {
        create_ipiri_job_from_iprange(sync, found, ipint,
                OPENLI_IPIRI_ENDWHILEACTIVE);
        HASH_ITER(hh, (sync_sendq_t *)(sync->glob->collector_queues),
                sendq, tmp) {
            push_static_iprange_remove_to_collectors(sendq->q, ipint, ipr);
        }

        logger(LOG_INFO, "OpenLI: removing capture of IP prefix %s for LIID %s",
                ipr->rangestr, ipr->liid);

        /* XXX assumes each range corresponds to a unique session, not
         * necessarily true but probably doesn't matter too much as this is just
         * some informational stat tracking */
        pthread_mutex_lock(sync->glob->stats_mutex);
        sync->glob->stats->ipsessions_ended_diff ++;
        sync->glob->stats->ipsessions_ended_total ++;
        pthread_mutex_unlock(sync->glob->stats_mutex);
        HASH_DELETE(hh, ipint->statics, found);
        free_single_staticiprange(found);
    }

    return 1;
}

static void update_vendmirror_intercept(collector_sync_t *sync,
        ipintercept_t *ipint, int irirequired UNUSED) {

    openli_pushed_t pmsg;
    vendmirror_intercept_t *mirror;
    sync_sendq_t *sendq, *tmp;

    HASH_ITER(hh, (sync_sendq_t *)sync->glob->collector_queues, sendq, tmp) {
        mirror = create_vendmirror_intercept(ipint);
        memset(&pmsg, 0, sizeof(openli_pushed_t));
        pmsg.type = OPENLI_PUSH_UPDATE_VENDMIRROR_INTERCEPT;

        pmsg.data.mirror = mirror;
        libtrace_message_queue_put(sendq->q, &pmsg);
    }

    /* TODO create an IRI for this vendmirror intercept, if required */
    /* This requires us to know the CIN, which we currently do not have
     * access to -- just another bit of information we need to get from the
     * collector threads eventually...
     */
}


/* Used to push either OPENLI_PUSH_HALT_IPINTERCEPT or
 * OPENLI_PUSH_UPDATE_IPINTERCEPT to all collector threads.
 */
static void push_session_update_to_threads(void *sendqs,
        access_session_t *sess, ipintercept_t *ipint, int updatetype) {

    sync_sendq_t *sendq, *tmp;

    HASH_ITER(hh, (sync_sendq_t *)sendqs, sendq, tmp) {
        push_session_update_to_collector_queue(sendq->q, ipint, sess,
                updatetype);
    }

}

static inline void push_ipintercept_halt_to_threads(collector_sync_t *sync,
        ipintercept_t *ipint) {

    internet_user_t *user;
    access_session_t *sess, *tmp2;
    static_ipranges_t *ipr, *tmpr;

    logger(LOG_INFO, "OpenLI: collector will stop intercepting traffic for LIID  %s", ipint->common.liid);

    /* Remove all static IP ranges for this intercept -- its over */
    HASH_ITER(hh, ipint->statics, ipr, tmpr) {
        remove_staticiprange(sync, ipr);
    }

    user = lookup_user_by_intercept(sync->allusers, ipint);

    if (user == NULL) {
        return;
    }

    /* Cancel all IP sessions for the target */
    HASH_ITER(hh, user->sessions, sess, tmp2) {
        /* TODO skip sessions that were never active */

        create_iri_from_session(sync, sess, ipint, OPENLI_IPIRI_ENDWHILEACTIVE);
        push_session_update_to_threads(sync->glob->collector_queues, sess,
                ipint, OPENLI_PUSH_HALT_IPINTERCEPT);
    }

}

static void push_ipintercept_update_to_threads(collector_sync_t *sync,
        ipintercept_t *ipint, ipintercept_t *modified) {

    internet_user_t *user;
    access_session_t *sess, *tmp2;
    static_ipranges_t *ipr, *tmpr;
    struct timeval now;
    int irirequired = -1;

    logger(LOG_INFO, "OpenLI: collector is updating intercept for LIID %s", ipint->common.liid);

    /* In cases where a change to start or end time have changed whether
     * an active session is now being intercepted or not, we need to force
     * an appropriate IRI.
     */
    gettimeofday(&now, NULL);

    if (ipint->common.toend_time > now.tv_sec &&
            (modified->common.toend_time > 0 &&
             modified->common.toend_time <= now.tv_sec) &&
            ipint->common.tostart_time < now.tv_sec) {
        /* End time has been brought forward and intercept is now inactive */
        irirequired = OPENLI_IPIRI_ENDWHILEACTIVE;
    } else if (ipint->common.tostart_time >= now.tv_sec &&
            modified->common.tostart_time < now.tv_sec &&
            (modified->common.toend_time == 0 ||
             modified->common.toend_time > now.tv_sec)) {
        /* Start time has come forward and intercept is now active */
        irirequired = OPENLI_IPIRI_STARTWHILEACTIVE;
    } else if (modified->common.tostart_time < now.tv_sec &&
            ipint->common.tostart_time < now.tv_sec &&
            ipint->common.toend_time != 0 &&
            ipint->common.toend_time <= now.tv_sec &&
            (modified->common.toend_time == 0 ||
             modified->common.toend_time > now.tv_sec)) {
        /* Catch case where an intercept had ended, but has been extended
         * to become active again.
         *
         * XXX can LEAs handle the combination of IRIs that is going to
         * result? does the spec say anything about this?
         */
        irirequired = OPENLI_IPIRI_STARTWHILEACTIVE;
    }

    /* Update all static IP ranges for this intercept */
    HASH_ITER(hh, ipint->statics, ipr, tmpr) {
        update_staticiprange(sync, ipr, ipint, irirequired);
    }

    /* If this is a vendmirror intercept, update it */
    if (ipint->vendmirrorid == modified->vendmirrorid) {
        if (ipint->vendmirrorid != OPENLI_VENDOR_MIRROR_NONE) {
            update_vendmirror_intercept(sync, ipint, irirequired);
        }
    }

    user = lookup_user_by_intercept(sync->allusers, ipint);

    if (user == NULL) {
        return;
    }

    /* Update all IP sessions for the target */
    HASH_ITER(hh, user->sessions, sess, tmp2) {
        if (irirequired != -1) {
            create_iri_from_session(sync, sess, ipint, irirequired);
        }

        push_session_update_to_threads(sync->glob->collector_queues, sess,
                ipint, OPENLI_PUSH_UPDATE_IPINTERCEPT);
    }

}

static int new_mediator(collector_sync_t *sync, uint8_t *provmsg,
        uint16_t msglen) {

    size_t i;
    openli_mediator_t med;
    openli_export_recv_t *expmsg;

    if (decode_mediator_announcement(provmsg, msglen, &med) == -1) {
        if (sync->instruct_log) {
            logger(LOG_INFO, "OpenLI: received invalid mediator announcement from provisioner.");
        }
        return -1;
    }

    logger(LOG_INFO, "OpenLI: new mediator announcement for %s:%s",
            med.ipstr, med.portstr);
    for (i = 0; i < sync->forwardcount; i++) {
        expmsg = (openli_export_recv_t *)calloc(1,
                sizeof(openli_export_recv_t));
        expmsg->type = OPENLI_EXPORT_MEDIATOR;
        expmsg->data.med.mediatorid = med.mediatorid;
        expmsg->data.med.ipstr = strdup(med.ipstr);
        expmsg->data.med.portstr = strdup(med.portstr);

        publish_openli_msg(sync->zmq_fwdctrlsocks[i], expmsg);
    }
    free(med.ipstr);
    free(med.portstr);

    return 1;
}

static int remove_mediator(collector_sync_t *sync, uint8_t *provmsg,
        uint16_t msglen) {

    size_t i;
    openli_mediator_t med;
    openli_export_recv_t *expmsg;

    if (decode_mediator_withdraw(provmsg, msglen, &med) == -1) {
        if (sync->instruct_log) {
            logger(LOG_INFO, "OpenLI: received invalid mediator withdrawal from provisioner.");
        }
        return -1;
    }

    for (i = 0; i < sync->forwardcount; i++) {
        expmsg = (openli_export_recv_t *)calloc(1,
                sizeof(openli_export_recv_t));
        expmsg->type = OPENLI_EXPORT_DROP_SINGLE_MEDIATOR;
        expmsg->data.med.mediatorid = med.mediatorid;
        expmsg->data.med.ipstr = NULL;
        expmsg->data.med.portstr = NULL;

        publish_openli_msg(sync->zmq_fwdctrlsocks[i], expmsg);
    }

    free(med.ipstr);
    free(med.portstr);
    return 1;
}


static int forward_new_coreserver(collector_sync_t *sync, uint8_t *provmsg,
        uint16_t msglen) {
    coreserver_t *cs, *found;

    cs = (coreserver_t *)calloc(1, sizeof(coreserver_t));

    if (decode_coreserver_announcement(provmsg, msglen, cs) == -1) {
        if (sync->instruct_log) {
            logger(LOG_INFO, "OpenLI: received invalid core server announcement from provisioner.");
        }
        free_single_coreserver(cs);
        return -1;
    }

    HASH_FIND(hh, sync->coreservers, cs->serverkey, strlen(cs->serverkey),
            found);
    if (found) {
        /* Already in the core server list? */
        found->awaitingconfirm = 0;
        free_single_coreserver(cs);
    } else {
        /* New core server, pass on to all collector threads */
        HASH_ADD_KEYPTR(hh, sync->coreservers, cs->serverkey,
                strlen(cs->serverkey), cs);
        push_coreserver_msg(sync, cs, OPENLI_PUSH_CORESERVER);
        logger(LOG_INFO,
                "OpenLI: collector has added %s to its %s core server list.",
                cs->serverkey, coreserver_type_to_string(cs->servertype));
    }
    return 1;
}

static int forward_remove_coreserver(collector_sync_t *sync, uint8_t *provmsg,
        uint16_t msglen) {

    coreserver_t *cs, *found;

    cs = (coreserver_t *)calloc(1, sizeof(coreserver_t));
    if (decode_coreserver_withdraw(provmsg, msglen, cs) == -1) {
        if (sync->instruct_log) {
            logger(LOG_INFO, "OpenLI: received invalid core server withdrawal from provisioner.");
        }
        free_single_coreserver(cs);
        return -1;
    }

    HASH_FIND(hh, sync->coreservers, cs->serverkey, strlen(cs->serverkey),
            found);
    if (!found) {
        if (sync->instruct_log) {
            logger(LOG_INFO, "OpenLI sync: asked to remove %s server %s, but we don't have any record of it?",
                    coreserver_type_to_string(cs->servertype), cs->serverkey);
        }
    } else {
        push_coreserver_msg(sync, cs, OPENLI_PUSH_REMOVE_CORESERVER);
        logger(LOG_INFO,
                "OpenLI: collector has removed %s from its %s core server list.",
                cs->serverkey, coreserver_type_to_string(cs->servertype));
        HASH_DELETE(hh, sync->coreservers, found);
        free_single_coreserver(found);
    }
    free_single_coreserver(cs);
    return 1;
}

static void withdraw_xid(collector_sync_t *sync, ipintercept_t *ipint) {

    x_input_sync_t *xsync, *xtmp;
    openli_export_recv_t *msg;

    HASH_ITER(hh, sync->x2x3_queues, xsync, xtmp) {
        msg = calloc(1, sizeof(openli_export_recv_t));
        msg->type = OPENLI_EXPORT_INTERCEPT_OVER;
        msg->data.cept.liid = strdup(ipint->common.liid);
        msg->data.cept.cepttype = OPENLI_INTERCEPT_TYPE_IP;
        publish_openli_msg(xsync->zmq_socket, msg);
    }
}

static void announce_xid(collector_sync_t *sync, ipintercept_t *ipint) {

    x_input_sync_t *xsync, *xtmp;
    openli_export_recv_t *msg;

    HASH_ITER(hh, sync->x2x3_queues, xsync, xtmp) {
        msg = create_intercept_details_msg(&(ipint->common),
                OPENLI_INTERCEPT_TYPE_IP);
        msg->data.cept.username = strdup(ipint->username);
        msg->data.cept.accesstype = ipint->accesstype;
        publish_openli_msg(xsync->zmq_socket, msg);
    }

    /* Don't worry about incrementing session counts -- that's something
     * that will happen when we see a new correlation ID + XID combination
     * in the X2/X3 threads
     */
}

static int x2x3_sync_voipintercept(collector_sync_t *sync, uint8_t *provmsg,
        uint16_t msglen, openli_proto_msgtype_t msgtype) {

    x_input_sync_t *xsync, *xtmp;
    openli_export_recv_t *msg;
    voipintercept_t *decode;
    decode = calloc(1, sizeof(voipintercept_t));

    if (msgtype == OPENLI_PROTO_HALT_VOIPINTERCEPT) {

        if (decode_voipintercept_halt(provmsg, msglen, decode) < 0) {
            /* Don't bother logging, the SIP workers will complain enough */
            free_single_voipintercept(decode);
            return -1;
        }
    } else if (msgtype == OPENLI_PROTO_MODIFY_VOIPINTERCEPT) {
        if (decode_voipintercept_modify(provmsg, msglen, decode) < 0) {
            free_single_voipintercept(decode);
            return -1;
        }
    } else {
        if (decode_voipintercept_start(provmsg, msglen, decode) < 0) {
            free_single_voipintercept(decode);
            return -1;
        }
    }

    if (decode->common.liid == NULL) {
        free_single_voipintercept(decode);
        return -1;
    }

<<<<<<< HEAD
    if (uuid_is_null(decode->common.xid)) {
=======
    if (decode->common.xid_count == 0) {
>>>>>>> d3ef470f
        /* No XID, so don't bother forwarding to the X2/X3 threads */
        free_single_voipintercept(decode);
        return 0;
    }

    HASH_ITER(hh, sync->x2x3_queues, xsync, xtmp) {
        msg = create_intercept_details_msg(&(decode->common),
                OPENLI_INTERCEPT_TYPE_VOIP);
        if (msgtype == OPENLI_PROTO_HALT_VOIPINTERCEPT) {
            msg->type = OPENLI_EXPORT_INTERCEPT_OVER;
        }
        publish_openli_msg(xsync->zmq_socket, msg);
    }

    free_single_voipintercept(decode);
    return 1;
}

static inline void announce_vendormirror_id(collector_sync_t *sync,
        ipintercept_t *ipint) {

    sync_sendq_t *sendq, *tmp;
    logger(LOG_INFO,
            "OpenLI: received IP intercept from provisioner for Vendor Mirrored ID %u (LIID %s, authCC %s, start time %lu, end time %lu)",
            ipint->vendmirrorid, ipint->common.liid, ipint->common.authcc,
            ipint->common.tostart_time,
            ipint->common.toend_time);
    HASH_ITER(hh, (sync_sendq_t *)(sync->glob->collector_queues),
            sendq, tmp) {
        push_single_vendmirrorid(sendq->q, ipint,
                OPENLI_PUSH_VENDMIRROR_INTERCEPT);
    }

    /* TODO Do we need to create an IRI-Begin here too? Probably */
    pthread_mutex_lock(sync->glob->stats_mutex);
    sync->glob->stats->ipsessions_added_diff ++;
    sync->glob->stats->ipsessions_added_total ++;
    pthread_mutex_unlock(sync->glob->stats_mutex);
}

static void push_existing_user_sessions(collector_sync_t *sync,
        ipintercept_t *cept) {

    sync_sendq_t *tmp, *sendq;
    internet_user_t *user;

    user = lookup_user_by_intercept(sync->allusers, cept);

    if (user) {
        access_session_t *sess, *tmp2;

        HASH_ITER(hh, user->sessions, sess, tmp2) {
            HASH_ITER(hh, (sync_sendq_t *)(sync->glob->collector_queues),
                    sendq, tmp) {
                push_session_ips_to_collector_queue(sendq->q, cept, sess);
            }

            create_iri_from_session(sync, sess, cept,
                    OPENLI_IPIRI_STARTWHILEACTIVE);
        }
    }

}

static int insert_new_ipintercept(collector_sync_t *sync, ipintercept_t *cept) {

    openli_export_recv_t *expmsg;

    if (cept->vendmirrorid != OPENLI_VENDOR_MIRROR_NONE) {

        /* Don't need to wait for a session to start an ALU intercept.
         * The CIN is contained within the packet and only valid
         * interceptable packets should have the intercept ID we're
         * looking for.
         *
         * TODO allow config that will force us to wait for a session
         * instead, i.e. if the vendor is configured to NOT set the session
         * ID in the shim.
         */
        announce_vendormirror_id(sync, cept);
<<<<<<< HEAD
    } else if (!uuid_is_null(cept->common.xid)) {
=======
    }
    if (cept->common.xid_count > 0) {
>>>>>>> d3ef470f
        announce_xid(sync, cept);
    } else if (cept->username != NULL) {
        logger(LOG_INFO,
                "OpenLI: received IP intercept from provisioner (LIID %s, authCC %s, start time %lu, end time %lu)",
                cept->common.liid, cept->common.authcc,
                cept->common.tostart_time, cept->common.toend_time);
    }

    if (sync->pubsockcount <= 1) {
        cept->common.seqtrackerid = 0;
    } else {
        cept->common.seqtrackerid = hash_liid(cept->common.liid) % sync->pubsockcount;
    }

    HASH_ADD_KEYPTR(hh_liid, sync->ipintercepts, cept->common.liid,
            cept->common.liid_len, cept);

    add_new_intercept_time_event(&(sync->upcoming_intercept_events), cept,
            &(cept->common));

    pthread_mutex_lock(sync->glob->stats_mutex);
    sync->glob->stats->ipintercepts_added_diff ++;
    sync->glob->stats->ipintercepts_added_total ++;
    pthread_mutex_unlock(sync->glob->stats_mutex);

    expmsg = create_intercept_details_msg(&(cept->common),
            OPENLI_INTERCEPT_TYPE_IP);
    publish_openli_msg(sync->zmq_pubsocks[cept->common.seqtrackerid], expmsg);

    if (cept->username) {
        push_existing_user_sessions(sync, cept);
        add_intercept_to_user_intercept_list(&sync->userintercepts, cept);
    }

    return 1;
}

static inline void remove_vendormirror_id(collector_sync_t *sync,
        ipintercept_t *ipint) {

    sync_sendq_t *sendq, *tmp;
    logger(LOG_INFO,
            "OpenLI: removing IP intercept for Vendor Mirrored ID %u (LIID %s, authCC %s)",
            ipint->vendmirrorid, ipint->common.liid, ipint->common.authcc);

    HASH_ITER(hh, (sync_sendq_t *)(sync->glob->collector_queues),
            sendq, tmp) {
        push_single_vendmirrorid(sendq->q, ipint,
                OPENLI_PUSH_HALT_VENDMIRROR_INTERCEPT);
    }
    pthread_mutex_lock(sync->glob->stats_mutex);
    sync->glob->stats->ipsessions_ended_diff ++;
    sync->glob->stats->ipsessions_ended_total ++;
    pthread_mutex_unlock(sync->glob->stats_mutex);
}

static void remove_ip_intercept(collector_sync_t *sync, ipintercept_t *ipint) {

    openli_export_recv_t *expmsg;
    size_t i;

    if (!ipint) {
        logger(LOG_INFO,
                "OpenLI: received withdrawal for IP intercept %s but it is not present in the sync intercept list?",
                ipint->common.liid);
        return;
    }

    push_ipintercept_halt_to_threads(sync, ipint);
    HASH_DELETE(hh_liid, sync->ipintercepts, ipint);
    if (ipint->username) {
        remove_intercept_from_user_intercept_list(&sync->userintercepts, ipint);
    }
    remove_intercept_time_event(&(sync->upcoming_intercept_events),
            &(ipint->common));

    expmsg = (openli_export_recv_t *)calloc(1, sizeof(openli_export_recv_t));
    expmsg->type = OPENLI_EXPORT_INTERCEPT_OVER;
    expmsg->data.cept.liid = strdup(ipint->common.liid);
    expmsg->data.cept.authcc = strdup(ipint->common.authcc);
    expmsg->data.cept.delivcc = strdup(ipint->common.delivcc);
    expmsg->data.cept.seqtrackerid = ipint->common.seqtrackerid;

    pthread_mutex_lock(sync->glob->stats_mutex);
    sync->glob->stats->ipintercepts_ended_diff ++;
    sync->glob->stats->ipintercepts_ended_total ++;
    pthread_mutex_unlock(sync->glob->stats_mutex);

    if (ipint->vendmirrorid != OPENLI_VENDOR_MIRROR_NONE) {
        remove_vendormirror_id(sync, ipint);
    } else if (!uuid_is_null(ipint->common.xid)) {
        withdraw_xid(sync, ipint);
    }
    withdraw_xid(sync, ipint);
    publish_openli_msg(sync->zmq_pubsocks[ipint->common.seqtrackerid], expmsg);
    for (i = 0; i < sync->forwardcount; i++) {
        expmsg = (openli_export_recv_t *)calloc(1,
                sizeof(openli_export_recv_t));
        expmsg->type = OPENLI_EXPORT_INTERCEPT_OVER;
        expmsg->data.cept.liid = strdup(ipint->common.liid);
        expmsg->data.cept.authcc = strdup(ipint->common.authcc);
        expmsg->data.cept.delivcc = strdup(ipint->common.delivcc);
        expmsg->data.cept.seqtrackerid = ipint->common.seqtrackerid;
        publish_openli_msg(sync->zmq_fwdctrlsocks[i], expmsg);
    }
    free_single_ipintercept(ipint);
}

static int update_modified_intercept(collector_sync_t *sync,
        ipintercept_t *ipint, ipintercept_t *modified) {

    openli_export_recv_t *expmsg;
    int changed = 0;
    int encodingchanged = 0;
    int useridentitychanged = 0;

    if (strcmp(ipint->username, modified->username) != 0
            || ipint->mobileident != modified->mobileident) {
        push_ipintercept_halt_to_threads(sync, ipint);
        remove_intercept_from_user_intercept_list(&sync->userintercepts, ipint);

        free(ipint->username);
        ipint->username = modified->username;
        ipint->mobileident = modified->mobileident;
        modified->username = NULL;
        add_intercept_to_user_intercept_list(&sync->userintercepts, ipint);

        push_existing_user_sessions(sync, ipint);
        logger(LOG_INFO, "OpenLI: IP intercept %s has changed target, resuming interception for new target", ipint->common.liid);
        useridentitychanged = 1;
    }

    if (ipint->vendmirrorid != modified->vendmirrorid) {
        if (ipint->vendmirrorid != OPENLI_VENDOR_MIRROR_NONE) {
            remove_vendormirror_id(sync, ipint);
        }

        ipint->vendmirrorid = modified->vendmirrorid;
        if (ipint->vendmirrorid != OPENLI_VENDOR_MIRROR_NONE) {
            announce_vendormirror_id(sync, ipint);
        }
    }

    update_intercept_time_event(&(sync->upcoming_intercept_events),
            ipint, &(ipint->common), &(modified->common));
    /* Note: this will replace the values in 'ipint' with the new ones
     * from 'modified' so don't panic that we haven't changed them
     * earlier in this method...
     */
    encodingchanged = update_modified_intercept_common(&(ipint->common),
            &(modified->common), OPENLI_INTERCEPT_TYPE_IP, &changed);

    if (ipint->accesstype != modified->accesstype) {
        ipint->accesstype = modified->accesstype;
        changed = 1;
    }

    if (encodingchanged) {
        expmsg = create_intercept_details_msg(&(modified->common),
                OPENLI_INTERCEPT_TYPE_IP);
        expmsg->type = OPENLI_EXPORT_INTERCEPT_CHANGED;
        publish_openli_msg(sync->zmq_pubsocks[ipint->common.seqtrackerid],
                expmsg);
    }

<<<<<<< HEAD
    if (!uuid_is_null(ipint->common.xid)) {
        if (changed || useridentitychanged) {
            announce_xid(sync, ipint);
        }
=======
    // announce to the x2x3 threads regardless of whether we have an active
    // XID now or not, otherwise they won't catch cases where the XIDs have
    // been removed for some reason...
    if (changed || useridentitychanged) {
        announce_xid(sync, ipint);
>>>>>>> d3ef470f
    }

    if (changed) {
        push_ipintercept_update_to_threads(sync, ipint, modified);
    }

    free_single_ipintercept(modified);
    return 0;
}

static int modify_ipintercept(collector_sync_t *sync, uint8_t *intmsg,
        uint16_t msglen) {

    ipintercept_t *ipint, *modified;

    modified = calloc(1, sizeof(ipintercept_t));

    if (decode_ipintercept_modify(intmsg, msglen, modified) == -1) {
        if (sync->instruct_log) {
            logger(LOG_INFO,
                    "OpenLI: received invalid IP intercept modification from provisioner.");
        }
        return -1;
    }

    HASH_FIND(hh_liid, sync->ipintercepts, modified->common.liid,
            modified->common.liid_len, ipint);

    if (!ipint) {
        return insert_new_ipintercept(sync, modified);
    }

    return update_modified_intercept(sync, ipint, modified);
}

static int halt_ipintercept(collector_sync_t *sync, uint8_t *intmsg,
        uint16_t msglen) {

    ipintercept_t *ipint, *torem;

    torem = calloc(1, sizeof(ipintercept_t));

    if (decode_ipintercept_halt(intmsg, msglen, torem) == -1) {
        if (sync->instruct_log) {
            logger(LOG_INFO,
                    "OpenLI: received invalid IP intercept withdrawal from provisioner.");
        }
        free_single_ipintercept(torem);
        return -1;
    }

    HASH_FIND(hh_liid, sync->ipintercepts, torem->common.liid,
            torem->common.liid_len, ipint);

    if (!ipint) {
        logger(LOG_INFO,
                "OpenLI: tried to halt IP intercept %s but this was not present in the intercept map?", torem->common.liid);
        free_single_ipintercept(torem);
        return -1;
    }

    remove_ip_intercept(sync, ipint);
    free_single_ipintercept(torem);
    return 1;
}

void sync_drop_all_mediators(collector_sync_t *sync) {
    openli_export_recv_t *expmsg;
    size_t i;

    for (i = 0; i < sync->forwardcount; i++) {
        expmsg = (openli_export_recv_t *)calloc(1,
                sizeof(openli_export_recv_t));

        expmsg->type = OPENLI_EXPORT_DROP_ALL_MEDIATORS;
        expmsg->data.packet = NULL;
        publish_openli_msg(sync->zmq_fwdctrlsocks[i], expmsg);
    }
}

void sync_reconnect_all_mediators(collector_sync_t *sync) {
    openli_export_recv_t *expmsg;
    size_t i;

    for (i = 0; i < sync->forwardcount; i++) {
        expmsg = (openli_export_recv_t *)calloc(1,
                sizeof(openli_export_recv_t));

        expmsg->type = OPENLI_EXPORT_RECONNECT_ALL_MEDIATORS;
        expmsg->data.packet = NULL;
        publish_openli_msg(sync->zmq_fwdctrlsocks[i], expmsg);
    }
}

static int new_default_radius(collector_sync_t *sync, uint8_t *provmsg,
        uint16_t msglen) {

    default_radius_user_t *defrad, *found;

    defrad = (default_radius_user_t *)calloc(1, sizeof(default_radius_user_t));

    if (decode_default_radius_announcement(provmsg, msglen, defrad) == -1) {
        if (sync->instruct_log) {
            logger(LOG_INFO,
                    "OpenLI: received invalid default RADIUS username from provisioner.");
        }
        free(defrad);
        return -1;
    }

    HASH_FIND(hh, sync->defaultradiususers, defrad->name, defrad->namelen,
            found);

    if (found) {
        found->awaitingconfirm = 0;
        free(defrad->name);
        free(defrad);
        return 0;
    }

    HASH_ADD_KEYPTR(hh, sync->defaultradiususers, defrad->name, defrad->namelen,
            defrad);
    logger(LOG_INFO, "OpenLI: added %s to list of default RADIUS usernames.",
            defrad->name);
    return 1;
}

static inline int remove_default_radius(collector_sync_t *sync,
        default_radius_user_t *defrad) {

    if (!defrad) {
        return 0;
    }

    HASH_DELETE(hh, sync->defaultradiususers, defrad);
    logger(LOG_INFO,
            "OpenLI: removed %s from list of default RADIUS usernames.",
            defrad->name);
    free(defrad->name);
    free(defrad);

    return 1;
}

static int withdraw_default_radius(collector_sync_t *sync, uint8_t *provmsg,
        uint16_t msglen) {

    default_radius_user_t defrad, *found;

    if (decode_default_radius_announcement(provmsg, msglen, &defrad) == -1) {
        if (sync->instruct_log) {
            logger(LOG_INFO,
                    "OpenLI: received invalid default RADIUS username from provisioner.");
        }
        return -1;
    }

    if (!defrad.name) {
        return -1;
    }

    HASH_FIND(hh, sync->defaultradiususers, defrad.name, defrad.namelen,
            found);
    if (found) {
        remove_default_radius(sync, found);
    }
    free(defrad.name);

    return 1;
}

static int new_ipintercept(collector_sync_t *sync, uint8_t *intmsg,
        uint16_t msglen) {

    ipintercept_t *cept, *x;

    cept = (ipintercept_t *)malloc(sizeof(ipintercept_t));
    if (decode_ipintercept_start(intmsg, msglen, cept) == -1) {
        if (sync->instruct_log) {
            logger(LOG_INFO,
                    "OpenLI: received invalid IP intercept from provisioner.");
        }
        free(cept);
        return -1;
    }

    /* Check if we already have this intercept */
    HASH_FIND(hh_liid, sync->ipintercepts, cept->common.liid,
            cept->common.liid_len, x);

    if (x) {
        /* Duplicate LIID */

        /* OpenLI-internal fields that could change value
         * if the provisioner was restarted.
         */
        if (x->username && cept->username) {
            if (strcmp(x->username, cept->username) != 0) {
                logger(LOG_INFO,
                        "OpenLI: duplicate IP ID %s seen, but targets are different.",
                        x->common.liid);
            }
        }

        if (cept->vendmirrorid != x->vendmirrorid) {
            logger(LOG_INFO,
                    "OpenLI: duplicate IP ID %s seen, but Vendor Mirroring intercept IDs are different (was %u, now %u).",
                    x->common.liid, x->vendmirrorid, cept->vendmirrorid);
        }

        if (cept->accesstype != x->accesstype) {
            logger(LOG_INFO,
                "OpenLI: duplicate IP ID %s seen, but access type has changed to %s.", x->common.liid, accesstype_to_string(cept->accesstype));
        /* Only affects IRIs so don't need to modify collector threads */
            x->accesstype = cept->accesstype;
        }
        x->awaitingconfirm = 0;
        return update_modified_intercept(sync, x, cept);
    }

    return insert_new_ipintercept(sync, cept);
}

static void disable_unconfirmed_intercepts(collector_sync_t *sync) {
    coreserver_t *cs, *tmp3;
    ipintercept_t *ipint, *tmp;
    static_ipranges_t *ipr, *tmpr;
    default_radius_user_t *defrad, *tmprad;

    HASH_ITER(hh_liid, sync->ipintercepts, ipint, tmp) {

        if (ipint->awaitingconfirm) {

            /* Tell every collector thread to stop intercepting traffic for
             * the IPs associated with this target. */
            remove_ip_intercept(sync, ipint);
        } else {
            /* Deal with any unconfirmed static IP ranges */
            HASH_ITER(hh, ipint->statics, ipr, tmpr) {
                if (ipr->awaitingconfirm) {
                    remove_staticiprange(sync, ipr);
                }
            }
        }
    }

    /* Also remove any unconfirmed core servers */
    HASH_ITER(hh, sync->coreservers, cs, tmp3) {
        if (cs->awaitingconfirm) {
            push_coreserver_msg(sync, cs, OPENLI_PUSH_REMOVE_CORESERVER);
            logger(LOG_INFO,
                    "OpenLI: collector has removed %s from its %s core server list.",
                    cs->serverkey, coreserver_type_to_string(cs->servertype));
            HASH_DELETE(hh, sync->coreservers, cs);
            free_single_coreserver(cs);
        }
    }

    HASH_ITER(hh, sync->defaultradiususers, defrad, tmprad) {
        if (defrad->awaitingconfirm) {
            remove_default_radius(sync, defrad);
        }
    }
}

static int recv_from_provisioner(collector_sync_t *sync) {
    int ret = 0;
    uint8_t *provmsg;
    uint16_t msglen = 0;
    uint64_t intid = 0;
    static_ipranges_t *ipr;
    openli_proto_msgtype_t msgtype;

    do {
        msgtype = receive_net_buffer(sync->incoming, &provmsg, &msglen, &intid);
        if (msgtype < 0) {
            if (sync->instruct_log) {
                nb_log_receive_error(msgtype);
                logger(LOG_INFO, "OpenLI collector: error receiving message from provisioner.");
            }
            return -1;
        }

        switch(msgtype) {
            case OPENLI_PROTO_DISCONNECT:
                return -1;
            case OPENLI_PROTO_NO_MESSAGE:
                break;
            case OPENLI_PROTO_SSL_REQUIRED:
                logger(LOG_INFO, "OpenLI collector: provisioner requested that we connect using SSL. Disconnecting.");
                return -2;
            case OPENLI_PROTO_DISCONNECT_MEDIATORS:
                sync_drop_all_mediators(sync);
                ret = 1;
                break;
            case OPENLI_PROTO_ANNOUNCE_MEDIATOR:
                ret = new_mediator(sync, provmsg, msglen);
                if (ret == -1) {
                    return -1;
                }
                break;
            case OPENLI_PROTO_WITHDRAW_MEDIATOR:
                ret = remove_mediator(sync, provmsg, msglen);
                if (ret == -1) {
                    return -1;
                }
                break;
            case OPENLI_PROTO_START_IPINTERCEPT:
                ret = new_ipintercept(sync, provmsg, msglen);
                if (ret == -1) {
                    return -1;
                }
                ret = forward_provmsg_to_workers(sync->zmq_gtpsocks,
                        sync->gtpcount, provmsg, msglen, msgtype, "GTP");
                if (ret == -1) {
                    return -1;
                }
                break;
            case OPENLI_PROTO_ADD_STATICIPS:
                ret = new_staticiprange(sync, provmsg, msglen);
                if (ret == -1) {
                    return -1;
                }
                break;
            case OPENLI_PROTO_MODIFY_STATICIPS:
                ipr = (static_ipranges_t *)malloc(sizeof(static_ipranges_t));

                if (decode_staticip_modify(provmsg, msglen, ipr) == -1) {
                    if (sync->instruct_log) {
                        logger(LOG_INFO,
                            "OpenLI: received invalid static IP range from provisioner for removal.");
                    }
                    free(ipr);
                    return -1;
                }
                ret = modify_staticiprange(sync, ipr);
                if (ret == -1) {
                    return -1;
                }
                free_single_staticiprange(ipr);
                break;
            case OPENLI_PROTO_REMOVE_STATICIPS:
                ipr = (static_ipranges_t *)malloc(sizeof(static_ipranges_t));

                if (decode_staticip_removal(provmsg, msglen, ipr) == -1) {
                    if (sync->instruct_log) {
                        logger(LOG_INFO,
                            "OpenLI: received invalid static IP range from provisioner for removal.");
                    }
                    free(ipr);
                    return -1;
                }
                ret = remove_staticiprange(sync, ipr);
                if (ret == -1) {
                    return -1;
                }
                free_single_staticiprange(ipr);
                break;
            case OPENLI_PROTO_HALT_IPINTERCEPT:
                ret = halt_ipintercept(sync, provmsg, msglen);
                if (ret == -1) {
                    return -1;
                }
                ret = forward_provmsg_to_workers(sync->zmq_gtpsocks,
                        sync->gtpcount, provmsg, msglen, msgtype, "GTP");
                if (ret == -1) {
                    return -1;
                }
                break;
            case OPENLI_PROTO_ANNOUNCE_DEFAULT_RADIUS:
                ret = new_default_radius(sync, provmsg, msglen);
                if (ret == -1) {
                    return -1;
                }
                break;
            case OPENLI_PROTO_WITHDRAW_DEFAULT_RADIUS:
                ret = withdraw_default_radius(sync, provmsg, msglen);
                if (ret == -1) {
                    return -1;
                }
                break;
            case OPENLI_PROTO_ANNOUNCE_CORESERVER:
                ret = forward_new_coreserver(sync, provmsg, msglen);
                if (ret == -1) {
                    return -1;
                }
                break;
            case OPENLI_PROTO_WITHDRAW_CORESERVER:
                ret = forward_remove_coreserver(sync, provmsg, msglen);
                if (ret == -1) {
                    return -1;
                }
                break;

            case OPENLI_PROTO_MODIFY_IPINTERCEPT:
                ret = modify_ipintercept(sync, provmsg, msglen);
                if (ret < 0) {
                    return -1;
                }
                ret = forward_provmsg_to_workers(sync->zmq_gtpsocks,
                        sync->gtpcount, provmsg, msglen, msgtype, "GTP");
                if (ret == -1) {
                    return -1;
                }
                break;

            case OPENLI_PROTO_START_VOIPINTERCEPT:
            case OPENLI_PROTO_HALT_VOIPINTERCEPT:
            case OPENLI_PROTO_MODIFY_VOIPINTERCEPT:
                x2x3_sync_voipintercept(sync, provmsg, msglen, msgtype);
                __attribute__ ((fallthrough));

            case OPENLI_PROTO_ANNOUNCE_SIP_TARGET:
            case OPENLI_PROTO_WITHDRAW_SIP_TARGET:
                ret = forward_provmsg_to_workers(sync->zmq_sipsocks,
                        sync->sipcount, provmsg, msglen, msgtype, "SIP");
                if (ret == -1) {
                    return -1;
                }
                break;
            case OPENLI_PROTO_NOMORE_INTERCEPTS:
                disable_unconfirmed_intercepts(sync);
                ret = forward_provmsg_to_workers(sync->zmq_emailsocks,
                        sync->emailcount, provmsg, msglen, msgtype, "email");
                if (ret == -1) {
                    return -1;
                }
                ret = forward_provmsg_to_workers(sync->zmq_gtpsocks,
                        sync->gtpcount, provmsg, msglen, msgtype, "GTP");
                if (ret == -1) {
                    return -1;
                }
                ret = forward_provmsg_to_workers(sync->zmq_sipsocks,
                        sync->sipcount, provmsg, msglen, msgtype, "SIP");
                if (ret == -1) {
                    return -1;
                }
                break;

            case OPENLI_PROTO_START_EMAILINTERCEPT:
            case OPENLI_PROTO_HALT_EMAILINTERCEPT:
            case OPENLI_PROTO_MODIFY_EMAILINTERCEPT:
            case OPENLI_PROTO_ANNOUNCE_EMAIL_TARGET:
            case OPENLI_PROTO_WITHDRAW_EMAIL_TARGET:
            case OPENLI_PROTO_ANNOUNCE_DEFAULT_EMAIL_COMPRESSION:
                ret = forward_provmsg_to_workers(sync->zmq_emailsocks,
                        sync->emailcount, provmsg, msglen, msgtype, "email");
                if (ret == -1) {
                    return -1;
                }
                break;

            default:
                if (sync->instruct_log) {
                    logger(LOG_INFO, "Received unexpected message of type %d from provisioner.", msgtype);
                    return -1;
                }
        }

    } while (msgtype != OPENLI_PROTO_NO_MESSAGE);

    if (ret == 1 && sync->instruct_log == 0) {
        logger(LOG_INFO, "Successfully connected to a legit OpenLI provisioner");
        sync->instruct_log = 1;
    }
    if (ret == 1) {
        sync->instruct_fail = 0;
    }

    return 1;
}

int sync_connect_provisioner(collector_sync_t *sync, SSL_CTX *ctx) {

    int sockfd;

    pthread_rwlock_rdlock(sync->info_mutex);
    sockfd = connect_socket(sync->info->provisionerip,
            sync->info->provisionerport, sync->instruct_fail, 1);
    pthread_rwlock_unlock(sync->info_mutex);

    if (sockfd == -1) {
        sync->instruct_log = 0;
        return 0;
    }

    if (sockfd == 0) {
        sync->instruct_fail = 1;
        return 0;
    }

    if (ctx != NULL){
        fd_set_block(sockfd);
        //collector cannt do anything untill it has instructions from provisioner so blocking is fine

        if (sync->ssl) {
            SSL_free(sync->ssl);
        }
        sync->ssl = SSL_new(ctx);
        SSL_set_fd(sync->ssl, sockfd);
        SSL_set_connect_state(sync->ssl); //set client mode
        int errr = SSL_do_handshake(sync->ssl);

        fd_set_nonblock(sockfd);
        if ((errr) <= 0 ){
            if (sync->instruct_fail == 0) {
                logger(LOG_INFO, "OpenLI: SSL handshake to provisioner failed");
            }
            SSL_free(sync->ssl);
            sync->ssl = NULL;
            sync->instruct_fail = 1;
            /* Our SSL configuration is probably bad, so retrying is not going
             * to help?
             */
            return -1;
        }

        logger(LOG_DEBUG, "OpenLI: SSL Handshake to provisioner finished");
    }
    else {
        sync->ssl = NULL;
    }

    sync->instruct_fd = sockfd;

    assert(sync->outgoing == NULL && sync->incoming == NULL);

    sync->outgoing = create_net_buffer(NETBUF_SEND, sync->instruct_fd, sync->ssl);
    sync->incoming = create_net_buffer(NETBUF_RECV, sync->instruct_fd, sync->ssl);

    /* Put our auth message onto the outgoing buffer */
    if (push_auth_onto_net_buffer(sync->outgoing, OPENLI_PROTO_COLLECTOR_AUTH)
            < 0) {
        if (sync->instruct_fail == 0) {
            logger(LOG_INFO,"OpenLI: collector is unable to queue auth message.");
        }
        sync->instruct_fail = 1;
        sync_disconnect_provisioner(sync, 0);
        return 0;
    }
    sync->instruct_events = ZMQ_POLLIN | ZMQ_POLLOUT | ZMQ_POLLERR;
    return 1;
}

static inline void touch_all_coreservers(coreserver_t *servers) {
    coreserver_t *cs, *tmp;

    HASH_ITER(hh, servers, cs, tmp) {
        cs->awaitingconfirm = 1;
    }
}

static inline void touch_all_defaultradius(default_radius_user_t *radusers) {
    default_radius_user_t *def, *tmp;

    HASH_ITER(hh, radusers, def, tmp) {
        def->awaitingconfirm = 1;
    }
}

static inline void touch_all_intercepts(ipintercept_t *intlist) {
    ipintercept_t *ipint, *tmp;
    static_ipranges_t *ipr, *tmpr;

    /* Set all intercepts to be "awaiting confirmation", i.e. if the
     * provisioner doesn't announce them in its initial batch of
     * intercepts then they are to be halted.
     */
    HASH_ITER(hh_liid, intlist, ipint, tmp) {
        ipint->awaitingconfirm = 1;
        HASH_ITER(hh, ipint->statics, ipr, tmpr) {
            ipr->awaitingconfirm = 1;
        }
    }
}

void sync_disconnect_provisioner(collector_sync_t *sync, uint8_t dropmeds) {

    openli_export_recv_t *expmsg;
    size_t i;

    destroy_net_buffer(sync->outgoing, NULL);
    destroy_net_buffer(sync->incoming, NULL);

    sync->outgoing = NULL;
    sync->incoming = NULL;

    if (sync->instruct_fd != -1) {
        if (sync->instruct_log) {
            logger(LOG_INFO, "OpenLI: collector is disconnecting from provisioner fd %d", sync->instruct_fd);
        }
        close(sync->instruct_fd);
        sync->instruct_fd = -1;
        sync->instruct_log = 0;
    }

    /* Leave all intercepts running, but require them to be confirmed
     * as active when we reconnect to the provisioner.
     */
    touch_all_intercepts(sync->ipintercepts);
    touch_all_coreservers(sync->coreservers);
    touch_all_defaultradius(sync->defaultradiususers);

    /* Tell other sync thread to flag its intercepts too */
    forward_provmsg_to_workers(sync->zmq_emailsocks, sync->emailcount,
            NULL, 0, OPENLI_PROTO_DISCONNECT, "email");
    forward_provmsg_to_workers(sync->zmq_gtpsocks, sync->gtpcount,
            NULL, 0, OPENLI_PROTO_DISCONNECT, "GTP");
    forward_provmsg_to_workers(sync->zmq_sipsocks, sync->sipcount,
            NULL, 0, OPENLI_PROTO_DISCONNECT, "SIP");

    /* Same with mediators -- keep exporting to them, but flag them to be
     * disconnected if they are not announced after we reconnect. */
    if (dropmeds) {
        sync_reconnect_all_mediators(sync);
    } else {
        for ( i = 0; i < sync->forwardcount; i++) {
            expmsg = (openli_export_recv_t *)calloc(1,
                    sizeof(openli_export_recv_t));
            expmsg->type = OPENLI_EXPORT_FLAG_MEDIATORS;
            expmsg->data.packet = NULL;

            publish_openli_msg(sync->zmq_fwdctrlsocks[i], expmsg);
        }
    }

}

static void push_all_active_intercepts(collector_sync_t *sync,
        libtrace_message_queue_t *q) {

    ipintercept_t *orig, *tmp;
    internet_user_t *user;
    access_session_t *sess, *tmp2;
    static_ipranges_t *ipr, *tmpr;

    HASH_ITER(hh_liid, sync->ipintercepts, orig, tmp) {
        /* Do we have a valid user that matches the target username? */
        if (orig->username != NULL) {
            user = lookup_user_by_intercept(sync->allusers, orig);
            if (user) {
                HASH_ITER(hh, user->sessions, sess, tmp2) {
                    push_session_ips_to_collector_queue(q, orig, sess);
                }
            }
        }
        if (orig->vendmirrorid != OPENLI_VENDOR_MIRROR_NONE) {
            push_single_vendmirrorid(q, orig, OPENLI_PUSH_VENDMIRROR_INTERCEPT);
        }
<<<<<<< HEAD
        if (!uuid_is_null(orig->common.xid)) {
=======
        if (orig->common.xid_count > 0) {
>>>>>>> d3ef470f
            announce_xid(sync, orig);
        }

        HASH_ITER(hh, orig->statics, ipr, tmpr) {
            push_static_iprange_to_collectors(q, orig, ipr);
        }
    }
}

static int remove_ip_to_session_mapping(collector_sync_t *sync,
        access_session_t *sess) {

    ip_to_session_t *mapping;
    int i, j, errs = 0, nullsess = 0;

    if (!sess->ips_mapped) {
        return 0;
    }

    for (i = 0; i < sess->sessipcount; i++) {
        nullsess = 0;

        if (sess->sessionips[i].ipfamily == 0) {
            continue;
        }

        HASH_FIND(hh, sync->activeips, &(sess->sessionips[i]),
                sizeof(internetaccess_ip_t), mapping);

        if (!mapping) {
            continue;
        }

        for (j = 0; j < mapping->sessioncount; j++) {
            if (mapping->session[j] == NULL) {
                nullsess ++;
                continue;
            }

            /* should be ok to compare pointers, right? */
            if (mapping->session[j] == sess) {
                mapping->session[j] = NULL;
                mapping->owner[j] = NULL;
                nullsess ++;
            }
        }

        if (nullsess == mapping->sessioncount) {
            /* all sessions relating to this IP have been removed, so we
             * can free the mapping object */
            HASH_DELETE(hh, sync->activeips, mapping);
            free(mapping->session);
            free(mapping->owner);
            free(mapping);
        }
    }
    if (errs == 0) {
        return 0;
    }
    return -1;
}

static inline int report_silent_logoffs(collector_sync_t *sync,
        ip_to_session_t *prev) {

    user_intercept_list_t *prevuser;
    ipintercept_t *ipint, *tmp;
    int i;
    char ipstr[128];

    for (i = 0; i < prev->sessioncount; i++) {

        /* Check for silent-logoff scenario */
        if (prev->owner[i] == NULL || prev->session[i] == NULL) {
            continue;
        }
        HASH_FIND(hh, sync->userintercepts, prev->owner[i]->userid,
                strlen(prev->owner[i]->userid), prevuser);
        if (prevuser) {

            logger(LOG_INFO,
                    "OpenLI: detected silent owner change for IP %s",
                    sockaddr_to_string(
                        (struct sockaddr *)&(prev->ip.assignedip),
                        ipstr, 128));
            HASH_ITER(hh_user, prevuser->intlist, ipint, tmp) {
                create_iri_from_session(sync,
                        prev->session[i],
                        ipint, OPENLI_IPIRI_SILENTLOGOFF);
                push_session_update_to_threads(sync->glob->collector_queues,
                        prev->session[i], ipint, OPENLI_PUSH_HALT_IPINTERCEPT);
            }
        }

        if (remove_session_ip(prev->session[i], &(prev->ip)) == 1) {
            HASH_DELETE(hh, prev->owner[i]->sessions, prev->session[i]);
            free_single_session(prev->session[i]);
            prev->session[i] = NULL;
        }
    }
    HASH_DELETE(hh, sync->activeips, prev);
    free(prev->session);
    free(prev->owner);
    free(prev);
    return 1;
}

static int add_ip_to_session_mapping(collector_sync_t *sync,
        access_session_t *sess, internet_user_t *iuser) {

    int i, j, replaced = 0;
    ip_to_session_t *prev;

    prev = NULL;
    ip_to_session_t *newmap;

    if (sess->sessipcount == 0) {
        logger(LOG_INFO, "OpenLI: called add_ip_to_session_mapping() but no IP has been assigned for this session.");
        return -1;
    }

    for (i = 0; i < sess->sessipcount; i++) {
        HASH_FIND(hh, sync->activeips, &(sess->sessionips[i]),
                sizeof(internetaccess_ip_t), prev);

        if (prev && prev->cin == sess->cin) {
            int already = 0;
            for (j = 0; j < prev->sessioncount; j++) {
                if (prev->session[j] == sess) {
                    already = 1;
                    break;
                }
            }

            /* This IP->session mapping is already known (somehow?),
             * don't insert it twice because that can cause issues
             * if we have to do a silent-logoff later on */
            if (already) {
                continue;
            }

            prev->session = realloc(prev->session,
                    (prev->sessioncount + 1) * sizeof(access_session_t *));
            prev->owner = realloc(prev->owner,
                    (prev->sessioncount + 1) * sizeof(internet_user_t *));
            prev->session[prev->sessioncount] = sess;
            prev->owner[prev->sessioncount] = iuser;
            prev->sessioncount ++;
            continue;
        } else if (prev) {
            replaced += report_silent_logoffs(sync, prev);
            /* fall through to replace prev with a new entry */
        }

        newmap = (ip_to_session_t *)malloc(sizeof(ip_to_session_t));
        newmap->ip = sess->sessionips[i];
        newmap->sessioncount = 1;
        newmap->session = calloc(1, sizeof(access_session_t *));
        newmap->owner = calloc(1, sizeof(internet_user_t *));
        newmap->cin = sess->cin;

        newmap->session[0] = sess;
        newmap->owner[0] = iuser;


        HASH_ADD_KEYPTR(hh, sync->activeips, &newmap->ip,
                sizeof(internetaccess_ip_t), newmap);

    }
    return replaced;
}

static inline internet_user_t *lookup_userid(collector_sync_t *sync,
        user_identity_t *userid) {

    internet_user_t *iuser;

    iuser = lookup_user_by_identity(sync->allusers, userid);
    if (iuser == NULL) {
        iuser = (internet_user_t *)malloc(sizeof(internet_user_t));

        if (!iuser) {
            logger(LOG_INFO, "OpenLI: unable to allocate memory for new Internet user");
            return NULL;
        }
        iuser->userid = NULL;
        iuser->sessions = NULL;

        add_userid_to_allusers_map(&(sync->allusers), iuser, userid);
    }
    return iuser;
}

static inline int identity_match_intercept(ipintercept_t *ipint,
        user_identity_t *uid) {

    /* If the user has specifically said that the intercept target can
     * not be identified using the username, then matching against the
     * username is not allowed */

    if (uid->method == USER_IDENT_RADIUS_USERNAME &&
            ((ipint->options & (1 << OPENLI_IPINT_OPTION_RADIUS_IDENT_USER))\
            == 0)) {
        return 0;
    }

    if (uid->method == USER_IDENT_RADIUS_CSID &&
            ((ipint->options & (1 << OPENLI_IPINT_OPTION_RADIUS_IDENT_CSID)) == 0)) {
        return 0;
    }

    return 1;
}

static int newly_active_session(collector_sync_t *sync,
        user_intercept_list_t *userint, internet_user_t *iuser,
        access_session_t *sess, user_identity_t *uid) {

    int mapret = 0;
    sync_sendq_t *sendq, *tmpq;
    ipintercept_t *ipint, *tmp;

    if (sess->sessipcount > 0) {
        mapret = add_ip_to_session_mapping(sync, sess, iuser);
        if (mapret < 0) {
            logger(LOG_INFO,
                "OpenLI: error while updating IP->session map in sync thread.");
            return -1;
        }
        sess->ips_mapped = 1;
    }

    if (!userint) {
        return 0;
    }

    /* Session has been confirmed for a target; time to start intercepting
     * packets involving the session IP.
     */
    HASH_ITER(hh_user, userint->intlist, ipint, tmp) {
        if (!identity_match_intercept(ipint, uid)) {
            continue;
        }
        HASH_ITER(hh, (sync_sendq_t *)(sync->glob->collector_queues),
                sendq, tmpq) {
            push_session_ips_to_collector_queue(sendq->q, ipint, sess);
        }
    }
    pthread_mutex_lock(sync->glob->stats_mutex);
    sync->glob->stats->ipsessions_added_diff ++;
    sync->glob->stats->ipsessions_added_total ++;
    pthread_mutex_unlock(sync->glob->stats_mutex);
    return 0;


}

static inline int is_default_radius_username(collector_sync_t *sync,
        user_identity_t *uid) {

    default_radius_user_t *found;

    if (uid->method != USER_IDENT_RADIUS_USERNAME) {
        return 0;
    }

    HASH_FIND(hh, sync->defaultradiususers, uid->idstr, uid->idlength,
            found);

    if (found) {
        return 1;
    }

    return 0;
}

static int update_user_sessions(collector_sync_t *sync, libtrace_packet_t *pkt,
        uint8_t accesstype) {

    access_plugin_t *p = NULL;
    user_identity_t *identities = NULL;
    internet_user_t *iuser;
    access_session_t *sess = NULL;
    access_action_t accessaction;
    session_state_t oldstate, newstate;
    user_intercept_list_t *userint;
    ipintercept_t *ipint, *tmp;
    int expcount = 0;
    void *parseddata = NULL;
    int i, ret, useridcnt = 0;

    oldstate = SESSION_STATE_NEW;
    newstate = SESSION_STATE_NEW;

    if (accesstype == ACCESS_RADIUS) {
        p = sync->radiusplugin;
    }

    if (!p) {
        logger(LOG_INFO, "OpenLI: tried to update user sessions using an unsupported access type: %u", accesstype);
        return -1;
    }

    parseddata = p->process_packet(p, pkt);

    if (parseddata == NULL) {
        logger(LOG_INFO, "OpenLI: unable to parse %s packet", p->name);
        pthread_mutex_lock(sync->glob->stats_mutex);
        sync->glob->stats->bad_ip_session_packets ++;
        pthread_mutex_unlock(sync->glob->stats_mutex);
        return -1;
    }

    ret = 0;
    identities = p->get_userid(p, parseddata, &useridcnt);
    if (identities == NULL) {
        /* Probably an orphaned response packet */
        goto endupdate;
    }

    for (i = 0; i < useridcnt; i++) {
        /* If id type is RADIUS username and idstr is in the list of
         * default usernames, then ignore it */

        if (is_default_radius_username(sync, &(identities[i]))) {
            continue;
        }

        iuser = lookup_userid(sync, &identities[i]);
        if (!iuser) {
            ret = -1;
            break;
        }
        sess = p->update_session_state(p, parseddata,
                identities[i].plugindata, &(iuser->sessions), &oldstate,
                &newstate, &accessaction);
        if (!sess) {
            /* Unable to assign packet to a session, just quietly ignore it */
            continue;
        }

        HASH_FIND(hh, sync->userintercepts, iuser->userid,
                strlen(iuser->userid), userint);

        if (oldstate != newstate) {
            if (newstate == SESSION_STATE_ACTIVE) {
                ret = newly_active_session(sync, userint, iuser, sess,
                        &(identities[i]));
                if (ret < 0) {
                    logger(LOG_INFO, "OpenLI: error while processing new active IP session in sync thread.");
                    break;
                }

            } else if (newstate == SESSION_STATE_OVER) {
                /* If this was an active intercept, tell our threads to
                 * stop intercepting traffic for this session */
                if (userint) {
                    HASH_ITER(hh_user, userint->intlist, ipint, tmp) {
                        if (identity_match_intercept(ipint, &(identities[i]))) {
                            push_session_update_to_threads(
                                    sync->glob->collector_queues,
                                    sess, ipint, OPENLI_PUSH_HALT_IPINTERCEPT);
                        }
                    }
                    pthread_mutex_lock(sync->glob->stats_mutex);
                    sync->glob->stats->ipsessions_ended_diff ++;
                    sync->glob->stats->ipsessions_ended_total ++;
                    pthread_mutex_unlock(sync->glob->stats_mutex);
                }

                if (remove_ip_to_session_mapping(sync, sess) < 0) {
                    logger(LOG_INFO, "OpenLI: error while removing IP->session mapping in sync thread.");
                }
            }
        }

        if (userint) {
            HASH_ITER(hh_user, userint->intlist, ipint, tmp) {
                if (!identity_match_intercept(ipint, &(identities[i]))) {
                    continue;
                }

                if (ipint->common.targetagency == NULL ||
                        strcmp(ipint->common.targetagency,"pcapdisk") == 0) {
                    uint32_t seqno;

                    seqno = p->get_packet_sequence(p, parseddata);
                    if (export_raw_sync_packet_content(p, sync, ipint,
                            parseddata, seqno, sess->cin) > 0) {
                        expcount ++;
                    }
                } else if (accessaction != ACCESS_ACTION_NONE) {
                    create_iri_from_packet_event(sync, sess, ipint, p,
                            parseddata);
                    expcount ++;
                }
            }
        }
        if (sess && oldstate != newstate && newstate == SESSION_STATE_OVER) {
            HASH_DELETE(hh, iuser->sessions, sess);
            free_single_session(sess);
        }
    }


endupdate:
    if (parseddata) {
        p->destroy_parsed_data(p, parseddata);
    }

    if (identities) {
        for (i = 0; i < useridcnt; i++) {
            if (identities[i].idstr) {
                free(identities[i].idstr);
            }
        }
        free(identities);
    }

    if (ret < 0) {
        return -1;
    }

    if (expcount == 0) {
        return 0;
    }

    return 1;
}

int add_x2x3_to_sync(collector_sync_t *sync, char *identifier) {
    x_input_sync_t *found;
    char sockname[1024];
    int hwm = 1000, timeout=1000;

    HASH_FIND(hh, sync->x2x3_queues, identifier, strlen(identifier), found);
    if (found) {
        /* we already have a PUSH ZMQ for this identifier */
        return 0;
    }

    snprintf(sockname, 1024, "inproc://openlix2x3_sync-%s", identifier);

    found = calloc(1, sizeof(x_input_sync_t));
    found->identifier = strdup(identifier);
    found->zmq_socket = zmq_socket(sync->glob->zmq_ctxt, ZMQ_PUSH);
    if (zmq_setsockopt(found->zmq_socket, ZMQ_SNDHWM, &hwm, sizeof(hwm)) < 0) {
        logger(LOG_INFO,
                "OpenLI: error while configuring control ZMQ for X2/X3 %s: %s",
                identifier, strerror(errno));
        goto x2x3setup_fail;
    }
    if (zmq_setsockopt(found->zmq_socket, ZMQ_SNDTIMEO, &timeout,
                sizeof(timeout)) < 0) {
        logger(LOG_INFO,
                "OpenLI: error while configuring control ZMQ for X2/X3 %s: %s",
                identifier, strerror(errno));
        goto x2x3setup_fail;
    }

    if (zmq_connect(found->zmq_socket, sockname) < 0) {
        logger(LOG_INFO,
                "OpenLI: error when connecting to control ZMQ for X2/X3 %s: %s",
                identifier, strerror(errno));
        goto x2x3setup_fail;
    }
    HASH_ADD_KEYPTR(hh, sync->x2x3_queues, found->identifier,
            strlen(found->identifier), found);
    return 1;

x2x3setup_fail:
    zmq_close(found->zmq_socket);
    free(found->identifier);
    free(found);
    return -1;
}

void remove_x2x3_from_sync(collector_sync_t *sync, char *identifier,
        pthread_t threadid) {
    x_input_sync_t *found;
    openli_export_recv_t *msg;

    HASH_FIND(hh, sync->x2x3_queues, identifier, strlen(identifier), found);
    if (!found) {
        /* we don't have a PUSH ZMQ for this identifier */
        return;
    }

    msg = calloc(1, sizeof(openli_export_recv_t));
    msg->type = OPENLI_EXPORT_HALT;
    msg->data.haltinfo = NULL;

    if (zmq_send(found->zmq_socket, &msg, sizeof(msg), 0) < 0) {
        logger(LOG_INFO,
                "OpenLI: failed to send HALT message to X2/X3 thread %s: %s",
                found->identifier, strerror(errno));
        if (threadid != 0) {
            pthread_cancel(threadid);
        }
    }

    HASH_DELETE(hh, sync->x2x3_queues, found);
    zmq_close(found->zmq_socket);
    free(found->identifier);
    free(found);
}

static int set_upcoming_timer(collector_sync_t *sync) {
    struct itimerspec its;
    sync->upcomingtimerfd = timerfd_create(CLOCK_MONOTONIC, 0);

    if (sync->upcomingtimerfd == -1) {
        return -1;
    }

    if (fcntl(sync->upcomingtimerfd, F_SETFL, fcntl(sync->upcomingtimerfd,
            F_GETFL, 0) | O_NONBLOCK) < 0) {
        return -1;
    }

    its.it_interval.tv_sec = 1;
    its.it_interval.tv_nsec = 0;
    its.it_value.tv_sec = 1;
    its.it_value.tv_nsec = 0;

    timerfd_settime(sync->upcomingtimerfd, 0, &its, NULL);
    return 0;
}

int sync_thread_main(collector_sync_t *sync) {
    zmq_pollitem_t items[3];
    openli_state_update_t recvd;
    int rc;

    items[0].socket = sync->zmq_colsock;
    items[0].events = ZMQ_POLLIN;

    items[1].socket = NULL;
    items[1].fd = sync->instruct_fd;
    items[1].events = sync->instruct_events;

    if (sync->upcomingtimerfd == -1) {
        set_upcoming_timer(sync);
    }

    if (sync->upcomingtimerfd != -1) {
        items[2].socket = NULL;
        items[2].fd = sync->upcomingtimerfd;
        items[2].events = ZMQ_POLLIN;
    }

    if (zmq_poll(items, 3, 50) < 0) {
        return -1;
    }

    if (items[1].revents & ZMQ_POLLERR) {
        sync_disconnect_provisioner(sync, 0);
        return 0;
    }

    if (items[2].revents & ZMQ_POLLIN) {
        struct timeval tv;
        char readbuf[16];
        ipintercept_t *ipint_v;

        if (read(sync->upcomingtimerfd, readbuf, 16) > 0) {
            gettimeofday(&tv, NULL);

            do {
                ipint_v = (ipintercept_t *)check_intercept_time_event(
                        &(sync->upcoming_intercept_events), tv.tv_sec);
                if (ipint_v) {
                    generate_startend_ipiris(sync, ipint_v, tv.tv_sec);
                }
            } while (ipint_v);

        }
    }

    if (items[1].revents & ZMQ_POLLOUT) {
        if (send_to_provisioner(sync) <= 0) {
            sync_disconnect_provisioner(sync, 0);
            return 0;
        }
    }

    /* Don't process any incoming messages from the provisioner until
     * all of our processing threads have started up. This helps avoid
     * concurrency issues where we end up doing duplicate announcements
     * of "active" intercepts because we announce them both as soon as
     * we get the message from the provisioner and then again when the
     * HELLO message comes in from the processing threads.
     *
     * NOTE: we should consider just removing HELLO messages entirely,
     * as they communicate no useful information and we should be able
     * to push messages onto the queue for a processing thread, even if
     * the thread itself is still in the process of starting up.
     */
    if ((items[1].revents & ZMQ_POLLIN) &&
            sync->hellosreceived >= sync->glob->total_col_threads) {
        if ((rc = recv_from_provisioner(sync)) <= 0) {
            sync_disconnect_provisioner(sync, 0);
            if (rc == 0 || rc == -1) {
                return 0;
            } else {
                return -1;
            }
        }
    }

    if (items[0].revents & ZMQ_POLLIN) {
        do {
            rc = zmq_recv(sync->zmq_colsock, &recvd, sizeof(recvd),
                    ZMQ_DONTWAIT);
            if (rc < 0) {
                if (errno == EAGAIN) {
                    return 0;
                }
                logger(LOG_INFO, "openli-collector: IP sync thread had an error receiving message from collector threads: %s", strerror(errno));
                return -1;
            }

            /* If a hello from a thread, push all active intercepts back */
            if (recvd.type == OPENLI_UPDATE_HELLO) {
                push_all_active_intercepts(sync, recvd.data.replyq);
                push_all_coreservers(sync->coreservers, recvd.data.replyq);
                sync->hellosreceived ++;

                if (sync->hellosreceived == sync->glob->total_col_threads) {
                    logger(LOG_INFO, "openli-collector: all processing threads have reported for duty");
                }
            }


            /* If an update from a thread, update appropriate internal state */

            /* If this resolves an unknown mapping or changes an existing one,
             * push II update messages to processing threads */

            /* If this relates to an active intercept, create IRI and export */
            if (recvd.type == OPENLI_UPDATE_RADIUS ||
                    recvd.type == OPENLI_UPDATE_GTP) {
                int ret;
                int accesstype;

                if (recvd.type == OPENLI_UPDATE_RADIUS) {
                    accesstype = ACCESS_RADIUS;
                } else if (recvd.type == OPENLI_UPDATE_GTP) {
                    accesstype = ACCESS_GTP;
                }

                if ((ret = update_user_sessions(sync, recvd.data.pkt,
                            accesstype)) < 0) {
                    /* If a user has screwed up their RADIUS config and we
                     * see non-RADIUS packets here, we probably want to limit the
                     * number of times we complain about this... FIXME */
                    logger(LOG_INFO,
                            "OpenLI: sync thread received an invalid packet");
                }
                trace_destroy_packet(recvd.data.pkt);
            }

        } while (rc > 0);
    }

    return 0;
}

// vim: set sw=4 tabstop=4 softtabstop=4 expandtab :<|MERGE_RESOLUTION|>--- conflicted
+++ resolved
@@ -1089,11 +1089,7 @@
         return -1;
     }
 
-<<<<<<< HEAD
-    if (uuid_is_null(decode->common.xid)) {
-=======
     if (decode->common.xid_count == 0) {
->>>>>>> d3ef470f
         /* No XID, so don't bother forwarding to the X2/X3 threads */
         free_single_voipintercept(decode);
         return 0;
@@ -1174,12 +1170,8 @@
          * ID in the shim.
          */
         announce_vendormirror_id(sync, cept);
-<<<<<<< HEAD
-    } else if (!uuid_is_null(cept->common.xid)) {
-=======
     }
     if (cept->common.xid_count > 0) {
->>>>>>> d3ef470f
         announce_xid(sync, cept);
     } else if (cept->username != NULL) {
         logger(LOG_INFO,
@@ -1345,18 +1337,11 @@
                 expmsg);
     }
 
-<<<<<<< HEAD
-    if (!uuid_is_null(ipint->common.xid)) {
-        if (changed || useridentitychanged) {
-            announce_xid(sync, ipint);
-        }
-=======
     // announce to the x2x3 threads regardless of whether we have an active
     // XID now or not, otherwise they won't catch cases where the XIDs have
     // been removed for some reason...
     if (changed || useridentitychanged) {
         announce_xid(sync, ipint);
->>>>>>> d3ef470f
     }
 
     if (changed) {
@@ -2006,11 +1991,7 @@
         if (orig->vendmirrorid != OPENLI_VENDOR_MIRROR_NONE) {
             push_single_vendmirrorid(q, orig, OPENLI_PUSH_VENDMIRROR_INTERCEPT);
         }
-<<<<<<< HEAD
-        if (!uuid_is_null(orig->common.xid)) {
-=======
         if (orig->common.xid_count > 0) {
->>>>>>> d3ef470f
             announce_xid(sync, orig);
         }
 
