--- conflicted
+++ resolved
@@ -211,12 +211,8 @@
     int seqtrackerid;
     payload_encryption_method_t encryptmethod;
     char *encryptkey;
-<<<<<<< HEAD
-    uuid_t xid;
-=======
     uuid_t *xids;
     size_t xid_count;
->>>>>>> d3ef470f
     openli_intercept_types_t cepttype;
     char *targetagency;
 
