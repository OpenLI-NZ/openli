--- conflicted
+++ resolved
@@ -71,9 +71,6 @@
     expmsg->data.cept.encryptmethod = common->encrypt;
     expmsg->data.cept.cepttype = cepttype;
     expmsg->data.cept.targetagency = strdup(common->targetagency);
-<<<<<<< HEAD
-    uuid_copy(expmsg->data.cept.xid, common->xid);
-=======
 
     if (common->xid_count > 0) {
         expmsg->data.cept.xids = calloc(common->xid_count, sizeof(uuid_t));
@@ -83,7 +80,6 @@
         expmsg->data.cept.xids = NULL;
     }
     expmsg->data.cept.xid_count = common->xid_count;
->>>>>>> d3ef470f
 
     if (common->encryptkey) {
         expmsg->data.cept.encryptkey = strdup(common->encryptkey);
@@ -123,12 +119,9 @@
         if (msg->data.cept.targetagency) {
             free(msg->data.cept.targetagency);
         }
-<<<<<<< HEAD
-=======
         if (msg->data.cept.xids) {
             free(msg->data.cept.xids);
         }
->>>>>>> d3ef470f
 
     } else if (msg->type == OPENLI_EXPORT_IPCC ||
             msg->type == OPENLI_EXPORT_UMTSCC) {
