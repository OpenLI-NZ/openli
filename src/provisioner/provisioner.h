/*
 *
 * Copyright (c) 2018 The University of Waikato, Hamilton, New Zealand.
 * All rights reserved.
 *
 * This file is part of OpenLI.
 *
 * This code has been developed by the University of Waikato WAND
 * research group. For further information please see http://www.wand.net.nz/
 *
 * OpenLI is free software; you can redistribute it and/or modify
 * it under the terms of the GNU General Public License as published by
 * the Free Software Foundation; either version 3 of the License, or
 * (at your option) any later version.
 *
 * OpenLI is distributed in the hope that it will be useful,
 * but WITHOUT ANY WARRANTY; without even the implied warranty of
 * MERCHANTABILITY or FITNESS FOR A PARTICULAR PURPOSE.  See the
 * GNU General Public License for more details.
 *
 * You should have received a copy of the GNU General Public License
 * along with this program.  If not, see <http://www.gnu.org/licenses/>.
 *
 *
 */

#ifndef OPENLI_PROVISIONER_H_
#define OPENLI_PROVISIONER_H_

#include <libtrace/linked_list.h>
#include <uthash.h>
#include <microhttpd.h>
#include "netcomms.h"
#include "util.h"
#include "openli_tls.h"

<<<<<<< HEAD
=======
#define DEFAULT_INTERCEPT_CONFIG_FILE "/var/lib/openli/intercepts.conf"

>>>>>>> 5b8fa287
typedef struct prov_client prov_client_t;

/** Represents an event that has been added to the epoll event set */
typedef struct prov_epoll_ev {
    /** The event type -- one of the PROV_EPOLL_* values listed below */
    int fdtype;

    /** The file descriptor that is being polled by epoll */
    int fd;

    /** A reference to the client that the fd belongs to (only appropriate
     *  for some event types).
     */
    prov_client_t *client;
} prov_epoll_ev_t;


/** Types of sockets that may trigger an epoll event */
enum {
    /** An incoming connection from a collector */
    PROV_EPOLL_COLL_CONN,
    /** An incoming connection from a mediator */
    PROV_EPOLL_MEDIATE_CONN,
    /** An incoming connection from an updater */
    PROV_EPOLL_UPDATE_CONN,

    /** Communication either to or from an updater */
    PROV_EPOLL_UPDATE,
    /** Communication either to or from a mediator */
    PROV_EPOLL_MEDIATOR,
    /** Communication either to or from a collector */
    PROV_EPOLL_COLLECTOR,

    /** Internal tick timer, used to trigger checks for halting or config
     *  reloads. */
    PROV_EPOLL_MAIN_TIMER,

    /** Authentication timeout for a client has expired */
    PROV_EPOLL_FD_TIMER,

    /** A signal has been received */
    PROV_EPOLL_SIGNAL,

    /** A pending SSL handshake from a mediator has progressed */
    PROV_EPOLL_MEDIATOR_HANDSHAKE,
    /** A pending SSL handshake from a collector has progressed */
    PROV_EPOLL_COLLECTOR_HANDSHAKE,
<<<<<<< HEAD

    /** Idle timeout for a client has expired */
    PROV_EPOLL_FD_IDLETIMER,
};
=======
>>>>>>> 5b8fa287

    /** Idle timeout for a client has expired */
    PROV_EPOLL_FD_IDLETIMER,
};

/** A LIID->agency mapping, used to ensure mediators route the intercept
 *  traffic to the correct LEA.
 */
typedef struct liid_hash {
    /** The identifier for the agency */
    char *agency;
    /** The LIID for the intercept */
    char *liid;

    UT_hash_handle hh;
} liid_hash_t;

/** An LEA that this provisioner knows about */
typedef struct prov_agency {
    /** The agency details */
    liagency_t *ag;

    /** A flag indicating whether the agency needs to be re-announced to
     *  all mediators (i.e. after a config change) */
    uint8_t announcereq;

    UT_hash_handle hh;
} prov_agency_t;

typedef struct prov_sock_state prov_sock_state_t;

/** State for a client (either collector or mediator) that has connected
 *  to the provisioner.
 */
struct prov_client {

    /** Epoll event for the main communication socket */
    prov_epoll_ev_t *commev;

    /** Epoll event for the authentication timer */
    prov_epoll_ev_t *authev;

    /** Epoll event for the idle timer */
    prov_epoll_ev_t *idletimer;

    /** Socket state for the main communication socket */
    prov_sock_state_t *state;

    /** SSL handle for the communication socket, if using TLS */
    SSL *ssl;

    /** Flag to indicate whether our last SSL handshake failed */
    uint8_t lastsslerror;

    /** Flag to indicate whether our last connection failed for a non-SSL
     *  reason */
    uint8_t lastothererror;
};

/* Describes a collector that is being served by the provisioner */
typedef struct prov_collector {
    /** Unique identifier for the collector (using the IP address for now) */
    char *identifier;

    /** Common "client" state */
    prov_client_t client;

    UT_hash_handle hh;
} prov_collector_t;

/* Describes a mediator that is being served by the provisioner */
typedef struct prov_mediator {

    /** Unique identifier for the mediator (using the IP address for now) */
    char *identifier;
    /** Common "client" state */
    prov_client_t client;

    /** The IP address and port that the mediator is listening on for
     *  connections from collectors */
    openli_mediator_t *details;

    UT_hash_handle hh;
} prov_mediator_t;

<<<<<<< HEAD
=======
typedef struct prov_intercept_conf {
    coreserver_t *radiusservers;
    coreserver_t *sipservers;
    voipintercept_t *voipintercepts;
    ipintercept_t *ipintercepts;
    prov_agency_t *leas;
    liid_hash_t *liid_map;

    pthread_mutex_t safelock;
} prov_intercept_conf_t;


>>>>>>> 5b8fa287
/** Global state for the provisioner instance */
typedef struct prov_state {

    /** Path to the configuration file */
    char *conffile;

    /** The IP address to listen on for incoming collector connections */
    char *listenaddr;
    /** The port to listen on for incoming collector connections */
    char *listenport;
    /** The IP address to listen on for incoming mediator connections */
    char *mediateaddr;
    /** The port to listen on for incoming mediator connections */
    char *mediateport;
    /** The IP address to listen on for incoming updater connections */
    char *pushaddr;
    /** The port to listen on for incoming updater connections */
    char *pushport;
<<<<<<< HEAD
=======
    char *interceptconffile;
>>>>>>> 5b8fa287

    /** The file descriptor that is used for polling using epoll */
    int epoll_fd;

    /** The set of mediators that we are managing */
    prov_mediator_t *mediators;

    /** The set of collectors that we are managing */
    prov_collector_t *collectors;

    /** The set of known RADIUS servers that will be provided to collectors */
    coreserver_t *radiusservers;
    /** The set of known SIP servers that will be provided to collectors */
    coreserver_t *sipservers;

    /** The set of VOIP intercepts that we are currently running */
    voipintercept_t *voipintercepts;
    /** The set of IP intercepts that we are currently running */
    ipintercept_t *ipintercepts;

    /** Epoll event for the collector connection socket */
    prov_epoll_ev_t *clientfd;
    /** Epoll event for the updater connection socket */
    prov_epoll_ev_t *updatefd;
    /** Epoll event for the mediator connection socket */
    prov_epoll_ev_t *mediatorfd;
    /** Epoll event for the "check if halted" timer */
    prov_epoll_ev_t *timerfd;
    /** Epoll event for the incoming signal socket */
    prov_epoll_ev_t *signalfd;

<<<<<<< HEAD
=======
    prov_intercept_conf_t interceptconf;
    struct MHD_Daemon *updatedaemon;
    MHD_socket updatesockfd;

>>>>>>> 5b8fa287
    /** The set of LEAs that are potential intercept recipients */
    prov_agency_t *leas;

    /** A map of LIIDs to their destination LEAs */
    liid_hash_t *liid_map;

    /** A flag indicating whether collectors should ignore RTP comfort noise
     *  packets when intercepting voice traffic.
     */
    int ignorertpcomfort;

    /** The SSL configuration, including the SSL context pointer */
    openli_ssl_config_t sslconf;

} provision_state_t;

/** Socket state information for a single client */
struct prov_sock_state {
    /** The IP address of the client, used for identification purposes */
    char *ipaddr;

    /** A flag indicating whether we should log errors that occur when
     *  communicating with this client.
     */
    uint8_t log_allowed;

    /** Buffer for storing messages that have been received from the client */
    net_buffer_t *incoming;
    /** Buffer for storing messages that are to be sent to the client */
    net_buffer_t *outgoing;

    /** Set to 1 if the client has authenticated, 0 otherwise */
    uint8_t trusted;

    /** Set to 1 if the client has been disconnected, 0 otherwise */
    uint8_t halted;

    /** The type of client, e.g. either collector or mediator */
    int clientrole;
<<<<<<< HEAD

};
=======
>>>>>>> 5b8fa287

};

int emit_intercept_config(char *configfile, prov_intercept_conf_t *conf);

int announce_lea_to_mediators(provision_state_t *state,
        prov_agency_t *lea);
int withdraw_agency_from_mediators(provision_state_t *state,
        prov_agency_t *lea);
void add_new_staticip_range(provision_state_t *state,
        ipintercept_t *ipint, static_ipranges_t *ipr);
void modify_existing_staticip_range(provision_state_t *state,
        ipintercept_t *ipint, static_ipranges_t *ipr);
void remove_existing_staticip_range(provision_state_t *state,
        ipintercept_t *ipint, static_ipranges_t *ipr);
int halt_existing_intercept(provision_state_t *state,
        void *cept, openli_proto_msgtype_t wdtype);
int modify_existing_intercept_options(provision_state_t *state,
        void *cept, openli_proto_msgtype_t modtype);
int disconnect_mediators_from_collectors(provision_state_t *state);
int remove_liid_mapping(provision_state_t *state,
        char *liid, int liid_len, int droppedmeds);
int announce_liidmapping_to_mediators(provision_state_t *state,
        liid_hash_t *liidmap);
int announce_coreserver_change(provision_state_t *state,
        coreserver_t *cs, uint8_t isnew);
int announce_sip_target_change(provision_state_t *state,
        openli_sip_identity_t *sipid, voipintercept_t *vint, uint8_t isnew);
int announce_all_sip_targets(provision_state_t *state, voipintercept_t *vint);
int remove_all_sip_targets(provision_state_t *state, voipintercept_t *vint);
int announce_single_intercept(provision_state_t *state,
        void *cept, int (*sendfunc)(net_buffer_t *, void *));
liid_hash_t *add_liid_mapping(prov_intercept_conf_t *conf,
        char *liid, char *agency);
#endif

// vim: set sw=4 tabstop=4 softtabstop=4 expandtab :<|MERGE_RESOLUTION|>--- conflicted
+++ resolved
@@ -34,11 +34,8 @@
 #include "util.h"
 #include "openli_tls.h"
 
-<<<<<<< HEAD
-=======
 #define DEFAULT_INTERCEPT_CONFIG_FILE "/var/lib/openli/intercepts.conf"
 
->>>>>>> 5b8fa287
 typedef struct prov_client prov_client_t;
 
 /** Represents an event that has been added to the epoll event set */
@@ -86,13 +83,6 @@
     PROV_EPOLL_MEDIATOR_HANDSHAKE,
     /** A pending SSL handshake from a collector has progressed */
     PROV_EPOLL_COLLECTOR_HANDSHAKE,
-<<<<<<< HEAD
-
-    /** Idle timeout for a client has expired */
-    PROV_EPOLL_FD_IDLETIMER,
-};
-=======
->>>>>>> 5b8fa287
 
     /** Idle timeout for a client has expired */
     PROV_EPOLL_FD_IDLETIMER,
@@ -178,8 +168,6 @@
     UT_hash_handle hh;
 } prov_mediator_t;
 
-<<<<<<< HEAD
-=======
 typedef struct prov_intercept_conf {
     coreserver_t *radiusservers;
     coreserver_t *sipservers;
@@ -191,8 +179,6 @@
     pthread_mutex_t safelock;
 } prov_intercept_conf_t;
 
-
->>>>>>> 5b8fa287
 /** Global state for the provisioner instance */
 typedef struct prov_state {
 
@@ -211,10 +197,7 @@
     char *pushaddr;
     /** The port to listen on for incoming updater connections */
     char *pushport;
-<<<<<<< HEAD
-=======
     char *interceptconffile;
->>>>>>> 5b8fa287
 
     /** The file descriptor that is used for polling using epoll */
     int epoll_fd;
@@ -246,13 +229,10 @@
     /** Epoll event for the incoming signal socket */
     prov_epoll_ev_t *signalfd;
 
-<<<<<<< HEAD
-=======
     prov_intercept_conf_t interceptconf;
     struct MHD_Daemon *updatedaemon;
     MHD_socket updatesockfd;
 
->>>>>>> 5b8fa287
     /** The set of LEAs that are potential intercept recipients */
     prov_agency_t *leas;
 
@@ -292,12 +272,6 @@
 
     /** The type of client, e.g. either collector or mediator */
     int clientrole;
-<<<<<<< HEAD
-
-};
-=======
->>>>>>> 5b8fa287
-
 };
 
 int emit_intercept_config(char *configfile, prov_intercept_conf_t *conf);
