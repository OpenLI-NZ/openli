--- conflicted
+++ resolved
@@ -137,12 +137,7 @@
         }
     }
 
-<<<<<<< HEAD
-    h->agency = agency;
-    h->liid = liid;
-    HASH_ADD_KEYPTR(hh, conf->liid_map, h->liid, strlen(h->liid), h);
-=======
-    HASH_FIND(hh, state->liid_map, liid, strlen(liid), found);
+    HASH_FIND(hh, conf->liid_map, liid, strlen(liid), found);
     if (found) {
         found->agency = agency;
         h = found;
@@ -150,10 +145,9 @@
         h = (liid_hash_t *)malloc(sizeof(liid_hash_t));
         h->agency = agency;
         h->liid = liid;
-        HASH_ADD_KEYPTR(hh, state->liid_map, h->liid, strlen(h->liid), h);
-    }
-
->>>>>>> 632f0b38
+        HASH_ADD_KEYPTR(hh, conf->liid_map, h->liid, strlen(h->liid), h);
+    }
+
     return h;
 }
 
@@ -436,7 +430,6 @@
         free(h2);
     }
 
-<<<<<<< HEAD
     free_all_ipintercepts(&(conf->ipintercepts));
     free_all_voipintercepts(&(conf->voipintercepts));
     free_coreserver_list(conf->radiusservers);
@@ -445,36 +438,10 @@
 
 static void clear_prov_state(provision_state_t *state) {
 
-    prov_disabled_client_t *dis, *dtmp;
-
-    HASH_ITER(hh, state->badmediators, dis, dtmp) {
-        HASH_DELETE(hh, state->badmediators, dis);
-        if (dis->ipaddr) {
-            free(dis->ipaddr);
-        }
-        free(dis);
-    }
-
-    HASH_ITER(hh, state->badcollectors, dis, dtmp) {
-        HASH_DELETE(hh, state->badcollectors, dis);
-        if (dis->ipaddr) {
-            free(dis->ipaddr);
-        }
-        free(dis);
-    }
-
     clear_intercept_state(&(state->interceptconf));
 
-    stop_all_collectors(&(state->collectors));
-    free_all_mediators(&(state->mediators));
-=======
-    free_all_ipintercepts(&(state->ipintercepts));
-    free_all_voipintercepts(&(state->voipintercepts));
     stop_all_collectors(state->epoll_fd, &(state->collectors));
     free_all_mediators(state->epoll_fd, &(state->mediators));
-    free_coreserver_list(state->radiusservers);
-    free_coreserver_list(state->sipservers);
->>>>>>> 632f0b38
 
     close(state->epoll_fd);
 
@@ -1118,8 +1085,6 @@
     return sockfd;
 }
 
-<<<<<<< HEAD
-=======
 static int start_push_listener(provision_state_t *state) {
     struct epoll_event ev;
     int sockfd;
@@ -1157,7 +1122,6 @@
     return sockfd;
 }
 
->>>>>>> 632f0b38
 static int start_mediator_listener(provision_state_t *state) {
     struct epoll_event ev;
     int sockfd;
