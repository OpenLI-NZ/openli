--- conflicted
+++ resolved
@@ -60,9 +60,6 @@
         dest->encryptkey = NULL;
     }
 
-<<<<<<< HEAD
-    uuid_copy(dest->xid, src->xid);
-=======
     dest->xids = calloc(src->xid_count, sizeof(uuid_t));
     dest->xid_count = src->xid_count;
 
@@ -97,7 +94,6 @@
         }
     }
     return 0;
->>>>>>> d3ef470f
 }
 
 int update_modified_intercept_common(intercept_common_t *current,
@@ -187,11 +183,6 @@
         *updatereq = 1;
     }
 
-<<<<<<< HEAD
-    if (uuid_compare(update->xid, current->xid) != 0) {
-        uuid_copy(current->xid, update->xid);
-        *updatereq = 1;
-=======
     if (compare_xid_list(update, current) != 0) {
         *updatereq = 1;
         free(current->xids);
@@ -199,7 +190,6 @@
         current->xid_count = update->xid_count;
         update->xids = NULL;
         update->xid_count = 0;
->>>>>>> d3ef470f
     }
 
     return encodingchanged;
@@ -625,11 +615,6 @@
         }
     }
 
-<<<<<<< HEAD
-    if (space == NULL && !uuid_is_null(v->common.xid)) {
-        space = calloc(1, 40);
-        uuid_unparse(v->common.xid, space);
-=======
     if (space == NULL && v->common.xid_count > 0) {
         char xidspace[50];
         char *ptr;
@@ -647,7 +632,6 @@
                 ptr ++;
             }
         }
->>>>>>> d3ef470f
     }
 
     return space;
