--- conflicted
+++ resolved
@@ -86,23 +86,6 @@
   only:
     - tags
 
-<<<<<<< HEAD
-build-amd64-ubuntu-disco:
-  stage: build
-  image: ubuntu:disco
-  script:
-    - ./gitlab-build.sh
-    - mkdir -p built-packages/disco/
-    - mv ../*.deb built-packages/disco/
-  artifacts:
-    paths:
-      - built-packages/*
-    expire_in: 1 day
-  only:
-    - tags
-
-=======
->>>>>>> 900b9d75
 build-amd64-fedora-29:
   stage: build
   image: fedora:29
