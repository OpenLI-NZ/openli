--- conflicted
+++ resolved
@@ -1,11 +1,6 @@
 Name:           openli
-<<<<<<< HEAD
 Version:        1.0.9
 Release:        1%{?dist}
-=======
-Version:        1.0.7
-Release:        2%{?dist}
->>>>>>> 1429e957
 Summary:        Software for performing ETSI-compliant lawful intercept
 
 License:        GPLv3
@@ -237,8 +232,6 @@
 
 
 %changelog
-<<<<<<< HEAD
-
 * Thu Jan 21 2021 Shane Alcock <salcock@waikato.ac.nz> - 1.0.9-1
 - Updated for 1.0.9 release
 - Remove dependency on rsyslog
@@ -246,8 +239,6 @@
 * Wed Nov 11 2020 Shane Alcock <salcock@waikato.ac.nz> - 1.0.8-1
 - Updated for 1.0.8 release
 
-=======
->>>>>>> 1429e957
 * Wed Nov 11 2020 Shane Alcock <salcock@waikato.ac.nz> - 1.0.7-2
 - Fix hanging in provisioner postinst script
 
